<<<<<<< HEAD
package org.apache.lucene.facet.taxonomy.directory;

=======
>>>>>>> 4569fd73
/*
 * Licensed to the Apache Software Foundation (ASF) under one or more
 * contributor license agreements.  See the NOTICE file distributed with
 * this work for additional information regarding copyright ownership.
 * The ASF licenses this file to You under the Apache License, Version 2.0
 * (the "License"); you may not use this file except in compliance with
 * the License.  You may obtain a copy of the License at
 *
 *     http://www.apache.org/licenses/LICENSE-2.0
 *
 * Unless required by applicable law or agreed to in writing, software
 * distributed under the License is distributed on an "AS IS" BASIS,
 * WITHOUT WARRANTIES OR CONDITIONS OF ANY KIND, either express or implied.
 * See the License for the specific language governing permissions and
 * limitations under the License.
 */
package org.apache.lucene.facet.taxonomy.directory;

import java.io.IOException;
import java.util.HashSet;
import java.util.Random;
import java.util.concurrent.atomic.AtomicInteger;

import org.apache.lucene.facet.FacetTestCase;
import org.apache.lucene.facet.taxonomy.FacetLabel;
import org.apache.lucene.facet.taxonomy.directory.DirectoryTaxonomyWriter.DiskOrdinalMap;
import org.apache.lucene.facet.taxonomy.directory.DirectoryTaxonomyWriter.MemoryOrdinalMap;
import org.apache.lucene.facet.taxonomy.directory.DirectoryTaxonomyWriter.OrdinalMap;
import org.apache.lucene.store.Directory;
import org.apache.lucene.util.IOUtils;
import org.apache.lucene.util.TestUtil;

import java.io.IOException;
import java.util.HashSet;
import java.util.Random;
import java.util.concurrent.atomic.AtomicInteger;

import org.apache.lucene.facet.FacetTestCase;
import org.apache.lucene.facet.taxonomy.FacetLabel;
import org.apache.lucene.facet.taxonomy.directory.DirectoryTaxonomyWriter.DiskOrdinalMap;
import org.apache.lucene.facet.taxonomy.directory.DirectoryTaxonomyWriter.MemoryOrdinalMap;
import org.apache.lucene.facet.taxonomy.directory.DirectoryTaxonomyWriter.OrdinalMap;
import org.apache.lucene.store.Directory;
import org.apache.lucene.util.IOUtils;
import org.apache.lucene.util.TestUtil;

public class TestAddTaxonomy extends FacetTestCase {

  private void dotest(int ncats, final int range) throws Exception {
    final AtomicInteger numCats = new AtomicInteger(ncats);
    Directory dirs[] = new Directory[2];
    for (int i = 0; i < dirs.length; i++) {
      dirs[i] = newDirectory();
      final DirectoryTaxonomyWriter tw = new DirectoryTaxonomyWriter(dirs[i]);
      Thread[] addThreads = new Thread[4];
      for (int j = 0; j < addThreads.length; j++) {
        addThreads[j] = new Thread() {
          @Override
          public void run() {
            Random random = random();
            while (numCats.decrementAndGet() > 0) {
              String cat = Integer.toString(random.nextInt(range));
              try {
                tw.addCategory(new FacetLabel("a", cat));
              } catch (IOException e) {
                throw new RuntimeException(e);
              }
            }
          }
        };
      }
      
      for (Thread t : addThreads) t.start();
      for (Thread t : addThreads) t.join();
      tw.close();
    }

    DirectoryTaxonomyWriter tw = new DirectoryTaxonomyWriter(dirs[0]);
    OrdinalMap map = randomOrdinalMap();
    tw.addTaxonomy(dirs[1], map);
    tw.close();
    
    validate(dirs[0], dirs[1], map);
    
    IOUtils.close(dirs);
  }
  
  private OrdinalMap randomOrdinalMap() throws IOException {
    if (random().nextBoolean()) {
      return new DiskOrdinalMap(createTempFile("taxoMap", ""));
    } else {
      return new MemoryOrdinalMap();
    }
  }

  private void validate(Directory dest, Directory src, OrdinalMap ordMap) throws Exception {
    DirectoryTaxonomyReader destTR = new DirectoryTaxonomyReader(dest);
    try {
      final int destSize = destTR.getSize();
      DirectoryTaxonomyReader srcTR = new DirectoryTaxonomyReader(src);
      try {
        int[] map = ordMap.getMap();
        
        // validate taxo sizes
        int srcSize = srcTR.getSize();
        assertTrue("destination taxonomy expected to be larger than source; dest="
            + destSize + " src=" + srcSize,
            destSize >= srcSize);
        
        // validate that all source categories exist in destination, and their
        // ordinals are as expected.
        for (int j = 1; j < srcSize; j++) {
          FacetLabel cp = srcTR.getPath(j);
          int destOrdinal = destTR.getOrdinal(cp);
          assertTrue(cp + " not found in destination", destOrdinal > 0);
          assertEquals(destOrdinal, map[j]);
        }
      } finally {
        srcTR.close();
      }
    } finally {
      destTR.close();
    }
  }

  public void testAddEmpty() throws Exception {
    Directory dest = newDirectory();
    DirectoryTaxonomyWriter destTW = new DirectoryTaxonomyWriter(dest);
    destTW.addCategory(new FacetLabel("Author", "Rob Pike"));
    destTW.addCategory(new FacetLabel("Aardvarks", "Bob"));
    destTW.commit();
    
    Directory src = newDirectory();
    new DirectoryTaxonomyWriter(src).close(); // create an empty taxonomy
    
    OrdinalMap map = randomOrdinalMap();
    destTW.addTaxonomy(src, map);
    destTW.close();
    
    validate(dest, src, map);
    
    IOUtils.close(dest, src);
  }
  
  public void testAddToEmpty() throws Exception {
    Directory dest = newDirectory();
    
    Directory src = newDirectory();
    DirectoryTaxonomyWriter srcTW = new DirectoryTaxonomyWriter(src);
    srcTW.addCategory(new FacetLabel("Author", "Rob Pike"));
    srcTW.addCategory(new FacetLabel("Aardvarks", "Bob"));
    srcTW.close();
    
    DirectoryTaxonomyWriter destTW = new DirectoryTaxonomyWriter(dest);
    OrdinalMap map = randomOrdinalMap();
    destTW.addTaxonomy(src, map);
    destTW.close();
    
    validate(dest, src, map);
    
    IOUtils.close(dest, src);
  }
  
  // A more comprehensive and big random test.
  public void testBig() throws Exception {
    dotest(200, 10000);
    dotest(1000, 20000);
    dotest(400000, 1000000);
  }

  // a reasonable random test
  public void testMedium() throws Exception {
    Random random = random();
    int numTests = atLeast(3);
    for (int i = 0; i < numTests; i++) {
      dotest(TestUtil.nextInt(random, 2, 100),
             TestUtil.nextInt(random, 100, 1000));
    }
  }
  
  public void testSimple() throws Exception {
    Directory dest = newDirectory();
    DirectoryTaxonomyWriter tw1 = new DirectoryTaxonomyWriter(dest);
    tw1.addCategory(new FacetLabel("Author", "Mark Twain"));
    tw1.addCategory(new FacetLabel("Animals", "Dog"));
    tw1.addCategory(new FacetLabel("Author", "Rob Pike"));
    
    Directory src = newDirectory();
    DirectoryTaxonomyWriter tw2 = new DirectoryTaxonomyWriter(src);
    tw2.addCategory(new FacetLabel("Author", "Rob Pike"));
    tw2.addCategory(new FacetLabel("Aardvarks", "Bob"));
    tw2.close();

    OrdinalMap map = randomOrdinalMap();

    tw1.addTaxonomy(src, map);
    tw1.close();

    validate(dest, src, map);
    
    IOUtils.close(dest, src);
  }

  public void testConcurrency() throws Exception {
    // tests that addTaxonomy and addCategory work in parallel
    final int numCategories = atLeast(10000);
    
    // build an input taxonomy index
    Directory src = newDirectory();
    DirectoryTaxonomyWriter tw = new DirectoryTaxonomyWriter(src);
    for (int i = 0; i < numCategories; i++) {
      tw.addCategory(new FacetLabel("a", Integer.toString(i)));
    }
    tw.close();
    
    // now add the taxonomy to an empty taxonomy, while adding the categories
    // again, in parallel -- in the end, no duplicate categories should exist.
    Directory dest = newDirectory();
    final DirectoryTaxonomyWriter destTW = new DirectoryTaxonomyWriter(dest);
    Thread t = new Thread() {
      @Override
      public void run() {
        for (int i = 0; i < numCategories; i++) {
          try {
            destTW.addCategory(new FacetLabel("a", Integer.toString(i)));
          } catch (IOException e) {
            // shouldn't happen - if it does, let the test fail on uncaught exception.
            throw new RuntimeException(e);
          }
        }
      }
    };
    t.start();
    
    OrdinalMap map = new MemoryOrdinalMap();
    destTW.addTaxonomy(src, map);
    t.join();
    destTW.close();
    
    // now validate
    
    DirectoryTaxonomyReader dtr = new DirectoryTaxonomyReader(dest);
    // +2 to account for the root category + "a"
    assertEquals(numCategories + 2, dtr.getSize());
    HashSet<FacetLabel> categories = new HashSet<>();
    for (int i = 1; i < dtr.getSize(); i++) {
      FacetLabel cat = dtr.getPath(i);
      assertTrue("category " + cat + " already existed", categories.add(cat));
    }
    dtr.close();
    
    IOUtils.close(src, dest);
  }
  
}<|MERGE_RESOLUTION|>--- conflicted
+++ resolved
@@ -1,8 +1,5 @@
-<<<<<<< HEAD
 package org.apache.lucene.facet.taxonomy.directory;
 
-=======
->>>>>>> 4569fd73
 /*
  * Licensed to the Apache Software Foundation (ASF) under one or more
  * contributor license agreements.  See the NOTICE file distributed with
@@ -19,7 +16,6 @@
  * See the License for the specific language governing permissions and
  * limitations under the License.
  */
-package org.apache.lucene.facet.taxonomy.directory;
 
 import java.io.IOException;
 import java.util.HashSet;
