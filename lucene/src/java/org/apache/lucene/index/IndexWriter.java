package org.apache.lucene.index;

/**
 * Licensed to the Apache Software Foundation (ASF) under one or more
 * contributor license agreements.  See the NOTICE file distributed with
 * this work for additional information regarding copyright ownership.
 * The ASF licenses this file to You under the Apache License, Version 2.0
 * (the "License"); you may not use this file except in compliance with
 * the License.  You may obtain a copy of the License at
 *
 *     http://www.apache.org/licenses/LICENSE-2.0
 *
 * Unless required by applicable law or agreed to in writing, software
 * distributed under the License is distributed on an "AS IS" BASIS,
 * WITHOUT WARRANTIES OR CONDITIONS OF ANY KIND, either express or implied.
 * See the License for the specific language governing permissions and
 * limitations under the License.
 */

import java.io.Closeable;
import java.io.IOException;
import java.io.PrintStream;
import java.util.ArrayList;
import java.util.Collection;
import java.util.Date;
import java.util.HashMap;
import java.util.HashSet;
import java.util.Iterator;
import java.util.LinkedList;
import java.util.List;
import java.util.Map;
import java.util.Set;
import java.util.concurrent.atomic.AtomicInteger;

import org.apache.lucene.analysis.Analyzer;
import org.apache.lucene.document.Document;
import org.apache.lucene.index.IndexWriterConfig.OpenMode;
import org.apache.lucene.index.PayloadProcessorProvider.DirPayloadProcessor;
import org.apache.lucene.index.codecs.CodecProvider;
import org.apache.lucene.index.codecs.DefaultSegmentInfosWriter;
import org.apache.lucene.search.Query;
import org.apache.lucene.store.AlreadyClosedException;
import org.apache.lucene.store.BufferedIndexInput;
import org.apache.lucene.store.Directory;
import org.apache.lucene.store.Lock;
import org.apache.lucene.store.LockObtainFailedException;
import org.apache.lucene.util.Bits;
import org.apache.lucene.util.Constants;
import org.apache.lucene.util.ThreadInterruptedException;

/**
  An <code>IndexWriter</code> creates and maintains an index.

  <p>The <code>create</code> argument to the {@link
  #IndexWriter(Directory, IndexWriterConfig) constructor} determines
  whether a new index is created, or whether an existing index is
  opened.  Note that you can open an index with <code>create=true</code>
  even while readers are using the index.  The old readers will
  continue to search the "point in time" snapshot they had opened,
  and won't see the newly created index until they re-open.  There are
  also {@link #IndexWriter(Directory, IndexWriterConfig) constructors}
  with no <code>create</code> argument which will create a new index
  if there is not already an index at the provided path and otherwise
  open the existing index.</p>

  <p>In either case, documents are added with {@link #addDocument(Document)
  addDocument} and removed with {@link #deleteDocuments(Term)} or {@link
  #deleteDocuments(Query)}. A document can be updated with {@link
  #updateDocument(Term, Document) updateDocument} (which just deletes
  and then adds the entire document). When finished adding, deleting
  and updating documents, {@link #close() close} should be called.</p>

  <a name="flush"></a>
  <p>These changes are buffered in memory and periodically
  flushed to the {@link Directory} (during the above method
  calls).  A flush is triggered when there are enough
  buffered deletes (see {@link IndexWriterConfig#setMaxBufferedDeleteTerms})
  or enough added documents since the last flush, whichever
  is sooner.  For the added documents, flushing is triggered
  either by RAM usage of the documents (see {@link
  IndexWriterConfig#setRAMBufferSizeMB}) or the number of added documents.
  The default is to flush when RAM usage hits 16 MB.  For
  best indexing speed you should flush by RAM usage with a
  large RAM buffer.  Note that flushing just moves the
  internal buffered state in IndexWriter into the index, but
  these changes are not visible to IndexReader until either
  {@link #commit()} or {@link #close} is called.  A flush may
  also trigger one or more segment merges which by default
  run with a background thread so as not to block the
  addDocument calls (see <a href="#mergePolicy">below</a>
  for changing the {@link MergeScheduler}).</p>

  <p>If an index will not have more documents added for a while and optimal search
  performance is desired, then either the full {@link #optimize() optimize}
  method or partial {@link #optimize(int)} method should be
  called before the index is closed.</p>

  <p>Opening an <code>IndexWriter</code> creates a lock file for the directory in use. Trying to open
  another <code>IndexWriter</code> on the same directory will lead to a
  {@link LockObtainFailedException}. The {@link LockObtainFailedException}
  is also thrown if an IndexReader on the same directory is used to delete documents
  from the index.</p>

  <a name="deletionPolicy"></a>
  <p>Expert: <code>IndexWriter</code> allows an optional
  {@link IndexDeletionPolicy} implementation to be
  specified.  You can use this to control when prior commits
  are deleted from the index.  The default policy is {@link
  KeepOnlyLastCommitDeletionPolicy} which removes all prior
  commits as soon as a new commit is done (this matches
  behavior before 2.2).  Creating your own policy can allow
  you to explicitly keep previous "point in time" commits
  alive in the index for some time, to allow readers to
  refresh to the new commit without having the old commit
  deleted out from under them.  This is necessary on
  filesystems like NFS that do not support "delete on last
  close" semantics, which Lucene's "point in time" search
  normally relies on. </p>

  <a name="mergePolicy"></a> <p>Expert:
  <code>IndexWriter</code> allows you to separately change
  the {@link MergePolicy} and the {@link MergeScheduler}.
  The {@link MergePolicy} is invoked whenever there are
  changes to the segments in the index.  Its role is to
  select which merges to do, if any, and return a {@link
  MergePolicy.MergeSpecification} describing the merges.  It
  also selects merges to do for optimize().  (The default is
  {@link LogByteSizeMergePolicy}.  Then, the {@link
  MergeScheduler} is invoked with the requested merges and
  it decides when and how to run the merges.  The default is
  {@link ConcurrentMergeScheduler}. </p>

  <a name="OOME"></a><p><b>NOTE</b>: if you hit an
  OutOfMemoryError then IndexWriter will quietly record this
  fact and block all future segment commits.  This is a
  defensive measure in case any internal state (buffered
  documents and deletions) were corrupted.  Any subsequent
  calls to {@link #commit()} will throw an
  IllegalStateException.  The only course of action is to
  call {@link #close()}, which internally will call {@link
  #rollback()}, to undo any changes to the index since the
  last commit.  You can also just call {@link #rollback()}
  directly.</p>

  <a name="thread-safety"></a><p><b>NOTE</b>: {@link
  IndexWriter} instances are completely thread
  safe, meaning multiple threads can call any of its
  methods, concurrently.  If your application requires
  external synchronization, you should <b>not</b>
  synchronize on the <code>IndexWriter</code> instance as
  this may cause deadlock; use your own (non-Lucene) objects
  instead. </p>

  <p><b>NOTE</b>: If you call
  <code>Thread.interrupt()</code> on a thread that's within
  IndexWriter, IndexWriter will try to catch this (eg, if
  it's in a wait() or Thread.sleep()), and will then throw
  the unchecked exception {@link ThreadInterruptedException}
  and <b>clear</b> the interrupt status on the thread.</p>
*/

/*
 * Clarification: Check Points (and commits)
 * IndexWriter writes new index files to the directory without writing a new segments_N
 * file which references these new files. It also means that the state of
 * the in memory SegmentInfos object is different than the most recent
 * segments_N file written to the directory.
 *
 * Each time the SegmentInfos is changed, and matches the (possibly
 * modified) directory files, we have a new "check point".
 * If the modified/new SegmentInfos is written to disk - as a new
 * (generation of) segments_N file - this check point is also an
 * IndexCommit.
 *
 * A new checkpoint always replaces the previous checkpoint and
 * becomes the new "front" of the index. This allows the IndexFileDeleter
 * to delete files that are referenced only by stale checkpoints.
 * (files that were created since the last commit, but are no longer
 * referenced by the "front" of the index). For this, IndexFileDeleter
 * keeps track of the last non commit checkpoint.
 */
public class IndexWriter implements Closeable {
  /**
   * Name of the write lock in the index.
   */
  public static final String WRITE_LOCK_NAME = "write.lock";

  /**
   * Absolute hard maximum length for a term, in bytes once
   * encoded as UTF8.  If a term arrives from the analyzer
   * longer than this length, it is skipped and a message is
   * printed to infoStream, if set (see {@link
   * #setInfoStream}).
   */
  public final static int MAX_TERM_LENGTH = DocumentsWriterPerThread.MAX_TERM_LENGTH_UTF8;

  // The normal read buffer size defaults to 1024, but
  // increasing this during merging seems to yield
  // performance gains.  However we don't want to increase
  // it too much because there are quite a few
  // BufferedIndexInputs created during merging.  See
  // LUCENE-888 for details.
  private final static int MERGE_READ_BUFFER_SIZE = 4096;

  // Used for printing messages
  private static final AtomicInteger MESSAGE_ID = new AtomicInteger();
  private int messageID = MESSAGE_ID.getAndIncrement();
  volatile private boolean hitOOM;

  private final Directory directory;  // where this index resides
  private final Analyzer analyzer;    // how to analyze text

  private volatile long changeCount; // increments every time a change is completed
  private long lastCommitChangeCount; // last changeCount that was committed

  private SegmentInfos rollbackSegmentInfos;      // segmentInfos we will fallback to if the commit fails
  private HashMap<SegmentInfo,Integer> rollbackSegments;

  volatile SegmentInfos pendingCommit;            // set when a commit is pending (after prepareCommit() & before commit())
  volatile long pendingCommitChangeCount;

  final SegmentInfos segmentInfos;       // the segments

  private DocumentsWriter docWriter;
  final IndexFileDeleter deleter;

  private Set<SegmentInfo> segmentsToOptimize = new HashSet<SegmentInfo>();           // used by optimize to note those needing optimization
  private int optimizeMaxNumSegments;

  private Lock writeLock;

  private final int termIndexInterval;

  private boolean closed;
  private boolean closing;

  // Holds all SegmentInfo instances currently involved in
  // merges
  private HashSet<SegmentInfo> mergingSegments = new HashSet<SegmentInfo>();

  private MergePolicy mergePolicy;
  private final MergeScheduler mergeScheduler;
  private LinkedList<MergePolicy.OneMerge> pendingMerges = new LinkedList<MergePolicy.OneMerge>();
  private Set<MergePolicy.OneMerge> runningMerges = new HashSet<MergePolicy.OneMerge>();
  private List<MergePolicy.OneMerge> mergeExceptions = new ArrayList<MergePolicy.OneMerge>();
  private long mergeGen;
  private boolean stopMerges;

  private final AtomicInteger flushCount = new AtomicInteger();
  private final AtomicInteger flushDeletesCount = new AtomicInteger();

  final ReaderPool readerPool = new ReaderPool();
  final BufferedDeletes bufferedDeletes;

  // This is a "write once" variable (like the organic dye
  // on a DVD-R that may or may not be heated by a laser and
  // then cooled to permanently record the event): it's
  // false, until getReader() is called for the first time,
  // at which point it's switched to true and never changes
  // back to false.  Once this is true, we hold open and
  // reuse SegmentReader instances internally for applying
  // deletes, doing merges, and reopening near real-time
  // readers.
  private volatile boolean poolReaders;

  // The instance that was passed to the constructor. It is saved only in order
  // to allow users to query an IndexWriter settings.
  private final IndexWriterConfig config;

  // The PayloadProcessorProvider to use when segments are merged
  private PayloadProcessorProvider payloadProcessorProvider;

  /**
   * Expert: returns a readonly reader, covering all
   * committed as well as un-committed changes to the index.
   * This provides "near real-time" searching, in that
   * changes made during an IndexWriter session can be
   * quickly made available for searching without closing
   * the writer nor calling {@link #commit}.
   *
   * <p>Note that this is functionally equivalent to calling
   * {#flush} and then using {@link IndexReader#open} to
   * open a new reader.  But the turnaround time of this
   * method should be faster since it avoids the potentially
   * costly {@link #commit}.</p>
   *
   * <p>You must close the {@link IndexReader} returned by
   * this method once you are done using it.</p>
   *
   * <p>It's <i>near</i> real-time because there is no hard
   * guarantee on how quickly you can get a new reader after
   * making changes with IndexWriter.  You'll have to
   * experiment in your situation to determine if it's
   * fast enough.  As this is a new and experimental
   * feature, please report back on your findings so we can
   * learn, improve and iterate.</p>
   *
   * <p>The resulting reader supports {@link
   * IndexReader#reopen}, but that call will simply forward
   * back to this method (though this may change in the
   * future).</p>
   *
   * <p>The very first time this method is called, this
   * writer instance will make every effort to pool the
   * readers that it opens for doing merges, applying
   * deletes, etc.  This means additional resources (RAM,
   * file descriptors, CPU time) will be consumed.</p>
   *
   * <p>For lower latency on reopening a reader, you should
   * call {@link #setMergedSegmentWarmer} to
   * pre-warm a newly merged segment before it's committed
   * to the index.  This is important for minimizing
   * index-to-search delay after a large merge.  </p>
   *
   * <p>If an addIndexes* call is running in another thread,
   * then this reader will only search those segments from
   * the foreign index that have been successfully copied
   * over, so far</p>.
   *
   * <p><b>NOTE</b>: Once the writer is closed, any
   * outstanding readers may continue to be used.  However,
   * if you attempt to reopen any of those readers, you'll
   * hit an {@link AlreadyClosedException}.</p>
   *
   * @lucene.experimental
   *
   * @return IndexReader that covers entire index plus all
   * changes made so far by this IndexWriter instance
   *
   * @throws IOException
   */
  IndexReader getReader() throws IOException {

    ensureOpen();

    if (infoStream != null) {
      message("flush at getReader");
    }

    // Do this up front before flushing so that the readers
    // obtained during this flush are pooled, the first time
    // this method is called:
    poolReaders = true;

    // Prevent segmentInfos from changing while opening the
    // reader; in theory we could do similar retry logic,
    // just like we do when loading segments_N
    IndexReader r;
    synchronized(this) {
      flush(false, true);
      r = new DirectoryReader(this, segmentInfos, config.getReaderTermsIndexDivisor(), codecs);
      if (infoStream != null) {
        message("return reader version=" + r.getVersion() + " reader=" + r);
      }
    }
    maybeMerge();

    return r;
  }

  /** Holds shared SegmentReader instances. IndexWriter uses
   *  SegmentReaders for 1) applying deletes, 2) doing
   *  merges, 3) handing out a real-time reader.  This pool
   *  reuses instances of the SegmentReaders in all these
   *  places if it is in "near real-time mode" (getReader()
   *  has been called on this instance). */

  class ReaderPool {

    private final Map<SegmentInfo,SegmentReader> readerMap = new HashMap<SegmentInfo,SegmentReader>();

    /** Forcefully clear changes for the specified segments,
     *  and remove from the pool.   This is called on successful merge. */
    synchronized void clear(SegmentInfos infos) throws IOException {
      if (infos == null) {
        for (Map.Entry<SegmentInfo,SegmentReader> ent: readerMap.entrySet()) {
          ent.getValue().hasChanges = false;
        }
      } else {
        for (final SegmentInfo info: infos) {
          if (readerMap.containsKey(info)) {
            readerMap.get(info).hasChanges = false;
          }
        }
      }
    }

    // used only by asserts
    public synchronized boolean infoIsLive(SegmentInfo info) {
      int idx = segmentInfos.indexOf(info);
      assert idx != -1;
      assert segmentInfos.get(idx) == info;
      return true;
    }

    public synchronized SegmentInfo mapToLive(SegmentInfo info) {
      int idx = segmentInfos.indexOf(info);
      if (idx != -1) {
        info = segmentInfos.get(idx);
      }
      return info;
    }

    /**
     * Release the segment reader (i.e. decRef it and close if there
     * are no more references.
     * @return true if this release altered the index (eg
     * the SegmentReader had pending changes to del docs and
     * was closed).  Caller must call checkpoint() if so.
     * @param sr
     * @throws IOException
     */
    public synchronized boolean release(SegmentReader sr) throws IOException {
      return release(sr, false);
    }

    /**
     * Release the segment reader (i.e. decRef it and close if there
     * are no more references.
     * @return true if this release altered the index (eg
     * the SegmentReader had pending changes to del docs and
     * was closed).  Caller must call checkpoint() if so.
     * @param sr
     * @throws IOException
     */
    public synchronized boolean release(SegmentReader sr, boolean drop) throws IOException {

      final boolean pooled = readerMap.containsKey(sr.getSegmentInfo());

      assert !pooled || readerMap.get(sr.getSegmentInfo()) == sr;

      // Drop caller's ref; for an external reader (not
      // pooled), this decRef will close it
      sr.decRef();

      if (pooled && (drop || (!poolReaders && sr.getRefCount() == 1))) {

        // We invoke deleter.checkpoint below, so we must be
        // sync'd on IW if there are changes:
        assert !sr.hasChanges || Thread.holdsLock(IndexWriter.this);

        // Discard (don't save) changes when we are dropping
        // the reader; this is used only on the sub-readers
        // after a successful merge.
        sr.hasChanges &= !drop;

        final boolean hasChanges = sr.hasChanges;

        // Drop our ref -- this will commit any pending
        // changes to the dir
        sr.close();

        // We are the last ref to this reader; since we're
        // not pooling readers, we release it:
        readerMap.remove(sr.getSegmentInfo());

        return hasChanges;
      }

      return false;
    }

    /** Remove all our references to readers, and commits
     *  any pending changes. */
    synchronized void close() throws IOException {
      // We invoke deleter.checkpoint below, so we must be
      // sync'd on IW:
      assert Thread.holdsLock(IndexWriter.this);

      Iterator<Map.Entry<SegmentInfo,SegmentReader>> iter = readerMap.entrySet().iterator();
      while (iter.hasNext()) {

        Map.Entry<SegmentInfo,SegmentReader> ent = iter.next();

        SegmentReader sr = ent.getValue();
        if (sr.hasChanges) {
          assert infoIsLive(sr.getSegmentInfo());
          sr.doCommit(null);

          // Must checkpoint w/ deleter, because this
          // segment reader will have created new _X_N.del
          // file.
          deleter.checkpoint(segmentInfos, false);
        }

        iter.remove();

        // NOTE: it is allowed that this decRef does not
        // actually close the SR; this can happen when a
        // near real-time reader is kept open after the
        // IndexWriter instance is closed
        sr.decRef();
      }
    }

    /**
     * Commit all segment reader in the pool.
     * @throws IOException
     */
    synchronized void commit() throws IOException {

      // We invoke deleter.checkpoint below, so we must be
      // sync'd on IW:
      assert Thread.holdsLock(IndexWriter.this);

      for (Map.Entry<SegmentInfo,SegmentReader> ent : readerMap.entrySet()) {

        SegmentReader sr = ent.getValue();
        if (sr.hasChanges) {
          assert infoIsLive(sr.getSegmentInfo());
          sr.doCommit(null);

          // Must checkpoint w/ deleter, because this
          // segment reader will have created new _X_N.del
          // file.
          deleter.checkpoint(segmentInfos, false);
        }
      }
    }

    /**
     * Returns a ref to a clone.  NOTE: this clone is not
     * enrolled in the pool, so you should simply close()
     * it when you're done (ie, do not call release()).
     */
    public synchronized SegmentReader getReadOnlyClone(SegmentInfo info, boolean doOpenStores, int termInfosIndexDivisor) throws IOException {
      SegmentReader sr = get(info, doOpenStores, BufferedIndexInput.BUFFER_SIZE, termInfosIndexDivisor);
      try {
        return (SegmentReader) sr.clone(true);
      } finally {
        sr.decRef();
      }
    }

    /**
     * Obtain a SegmentReader from the readerPool.  The reader
     * must be returned by calling {@link #release(SegmentReader)}
     * @see #release(SegmentReader)
     * @param info
     * @param doOpenStores
     * @throws IOException
     */
    public synchronized SegmentReader get(SegmentInfo info, boolean doOpenStores) throws IOException {
      return get(info, doOpenStores, BufferedIndexInput.BUFFER_SIZE, config.getReaderTermsIndexDivisor());
    }

    /**
     * Obtain a SegmentReader from the readerPool.  The reader
     * must be returned by calling {@link #release(SegmentReader)}
     *
     * @see #release(SegmentReader)
     * @param info
     * @param doOpenStores
     * @param readBufferSize
     * @param termsIndexDivisor
     * @throws IOException
     */
    public synchronized SegmentReader get(SegmentInfo info, boolean doOpenStores, int readBufferSize, int termsIndexDivisor) throws IOException {

      if (poolReaders) {
        readBufferSize = BufferedIndexInput.BUFFER_SIZE;
      }

      SegmentReader sr = readerMap.get(info);
      if (sr == null) {
        // TODO: we may want to avoid doing this while
        // synchronized
        // Returns a ref, which we xfer to readerMap:
        sr = SegmentReader.get(false, info.dir, info, readBufferSize, doOpenStores, termsIndexDivisor);

        if (info.dir == directory) {
          // Only pool if reader is not external
          readerMap.put(info, sr);
        }
      } else {
        if (doOpenStores) {
          sr.openDocStores();
        }
        if (termsIndexDivisor != -1) {
          // If this reader was originally opened because we
          // needed to merge it, we didn't load the terms
          // index.  But now, if the caller wants the terms
          // index (eg because it's doing deletes, or an NRT
          // reader is being opened) we ask the reader to
          // load its terms index.
          sr.loadTermsIndex(termsIndexDivisor);
        }
      }

      // Return a ref to our caller
      if (info.dir == directory) {
        // Only incRef if we pooled (reader is not external)
        sr.incRef();
      }
      return sr;
    }

    // Returns a ref
    public synchronized SegmentReader getIfExists(SegmentInfo info) throws IOException {
      SegmentReader sr = readerMap.get(info);
      if (sr != null) {
        sr.incRef();
      }
      return sr;
    }
  }



  /**
   * Obtain the number of deleted docs for a pooled reader.
   * If the reader isn't being pooled, the segmentInfo's
   * delCount is returned.
   */
  public int numDeletedDocs(SegmentInfo info) throws IOException {
    SegmentReader reader = readerPool.getIfExists(info);
    try {
      if (reader != null) {
        return reader.numDeletedDocs();
      } else {
        return info.getDelCount();
      }
    } finally {
      if (reader != null) {
        readerPool.release(reader);
      }
    }
  }

  /**
   * Used internally to throw an {@link
   * AlreadyClosedException} if this IndexWriter has been
   * closed.
   * @throws AlreadyClosedException if this IndexWriter is closed
   */
  protected final void ensureOpen(boolean includePendingClose) throws AlreadyClosedException {
    if (closed || (includePendingClose && closing)) {
      throw new AlreadyClosedException("this IndexWriter is closed");
    }
  }

  protected final void ensureOpen() throws AlreadyClosedException {
    ensureOpen(true);
  }

  /**
   * Prints a message to the infoStream (if non-null),
   * prefixed with the identifying information for this
   * writer and the thread that's calling it.
   */
  public void message(String message) {
    if (infoStream != null)
      infoStream.println("IW " + messageID + " [" + new Date() + "; " + Thread.currentThread().getName() + "]: " + message);
  }

  CodecProvider codecs;

  /**
   * Constructs a new IndexWriter per the settings given in <code>conf</code>.
   * Note that the passed in {@link IndexWriterConfig} is cloned and thus making
   * changes to it after IndexWriter has been instantiated will not affect
   * IndexWriter. Additionally, calling {@link #getConfig()} and changing the
   * parameters does not affect that IndexWriter instance.
   * <p>
<<<<<<< HEAD
   * <b>NOTE:</b> by default, {@link IndexWriterConfig#getMaxFieldLength()}
   * returns {@link IndexWriterConfig#UNLIMITED_FIELD_LENGTH}. Pay attention to
   * whether this setting fits your application.
   *
=======
   * 
>>>>>>> 81dba8b8
   * @param d
   *          the index directory. The index is either created or appended
   *          according <code>conf.getOpenMode()</code>.
   * @param conf
   *          the configuration settings according to which IndexWriter should
   *          be initalized.
   * @throws CorruptIndexException
   *           if the index is corrupt
   * @throws LockObtainFailedException
   *           if another writer has this index open (<code>write.lock</code>
   *           could not be obtained)
   * @throws IOException
   *           if the directory cannot be read/written to, or if it does not
   *           exist and <code>conf.getOpenMode()</code> is
   *           <code>OpenMode.APPEND</code> or if there is any other low-level
   *           IO error
   */
  public IndexWriter(Directory d, IndexWriterConfig conf)
      throws CorruptIndexException, LockObtainFailedException, IOException {
    config = (IndexWriterConfig) conf.clone();
    directory = d;
    analyzer = conf.getAnalyzer();
    infoStream = defaultInfoStream;
    termIndexInterval = conf.getTermIndexInterval();
    mergePolicy = conf.getMergePolicy();
    mergePolicy.setIndexWriter(this);
    mergeScheduler = conf.getMergeScheduler();
    mergedSegmentWarmer = conf.getMergedSegmentWarmer();
    codecs = conf.getCodecProvider();

    bufferedDeletes = new BufferedDeletes(messageID);
    bufferedDeletes.setInfoStream(infoStream);
    poolReaders = conf.getReaderPooling();

    OpenMode mode = conf.getOpenMode();
    boolean create;
    if (mode == OpenMode.CREATE) {
      create = true;
    } else if (mode == OpenMode.APPEND) {
      create = false;
    } else {
      // CREATE_OR_APPEND - create only if an index does not exist
      create = !IndexReader.indexExists(directory);
    }

    writeLock = directory.makeLock(WRITE_LOCK_NAME);

    if (!writeLock.obtain(conf.getWriteLockTimeout())) // obtain write lock
      throw new LockObtainFailedException("Index locked for write: " + writeLock);

    boolean success = false;

    // TODO: we should check whether this index is too old,
    // and throw an IndexFormatTooOldExc up front, here,
    // instead of later when merge, applyDeletes, getReader
    // is attempted.  I think to do this we should store the
    // oldest segment's version in segments_N.
    segmentInfos = new SegmentInfos(codecs);
    try {
      if (create) {
        // Try to read first.  This is to allow create
        // against an index that's currently open for
        // searching.  In this case we write the next
        // segments_N file with no segments:
        try {
          segmentInfos.read(directory, codecs);
          segmentInfos.clear();
        } catch (IOException e) {
          // Likely this means it's a fresh directory
        }

        // Record that we have a change (zero out all
        // segments) pending:
        changeCount++;
        segmentInfos.changed();
      } else {
        segmentInfos.read(directory, codecs);

        IndexCommit commit = conf.getIndexCommit();
        if (commit != null) {
          // Swap out all segments, but, keep metadata in
          // SegmentInfos, like version & generation, to
          // preserve write-once.  This is important if
          // readers are open against the future commit
          // points.
          if (commit.getDirectory() != directory)
            throw new IllegalArgumentException("IndexCommit's directory doesn't match my directory");
          SegmentInfos oldInfos = new SegmentInfos(codecs);
          oldInfos.read(directory, commit.getSegmentsFileName(), codecs);
          segmentInfos.replace(oldInfos);
          changeCount++;
          segmentInfos.changed();
          if (infoStream != null)
            message("init: loaded commit \"" + commit.getSegmentsFileName() + "\"");
        }
      }

      setRollbackSegmentInfos(segmentInfos);

      docWriter = new DocumentsWriter(directory, this, conf.getIndexingChain(), conf.getIndexerThreadPool(), getCurrentFieldInfos(), bufferedDeletes);
      docWriter.setInfoStream(infoStream);

      // Default deleter (for backwards compatibility) is
      // KeepOnlyLastCommitDeleter:
      deleter = new IndexFileDeleter(directory,
                                     conf.getIndexDeletionPolicy(),
                                     segmentInfos, infoStream, codecs);

      if (deleter.startingCommitDeleted) {
        // Deletion policy deleted the "head" commit point.
        // We have to mark ourself as changed so that if we
        // are closed w/o any further changes we write a new
        // segments_N file.
        changeCount++;
        segmentInfos.changed();
      }

      docWriter.setRAMBufferSizeMB(conf.getRAMBufferSizeMB());
      docWriter.setMaxBufferedDocs(conf.getMaxBufferedDocs());
      pushMaxBufferedDocs();

      if (infoStream != null) {
        message("init: create=" + create);
        messageState();
      }

      success = true;

    } finally {
      if (!success) {
        if (infoStream != null) {
          message("init: hit exception on init; releasing write lock");
        }
        try {
          writeLock.release();
        } catch (Throwable t) {
          // don't mask the original exception
        }
        writeLock = null;
      }
    }
  }

  private FieldInfos getFieldInfos(SegmentInfo info) throws IOException {
    Directory cfsDir = null;
    try {
      if (info.getUseCompoundFile()) {
        cfsDir = new CompoundFileReader(directory, IndexFileNames.segmentFileName(info.name, "", IndexFileNames.COMPOUND_FILE_EXTENSION));
      } else {
        cfsDir = directory;
      }
      return new FieldInfos(cfsDir, IndexFileNames.segmentFileName(info.name, "", IndexFileNames.FIELD_INFOS_EXTENSION));
    } finally {
      if (info.getUseCompoundFile() && cfsDir != null) {
        cfsDir.close();
      }
    }
  }

  private FieldInfos getCurrentFieldInfos() throws IOException {
    final FieldInfos fieldInfos;
    if (segmentInfos.size() > 0) {
      if (segmentInfos.getFormat() > DefaultSegmentInfosWriter.FORMAT_HAS_VECTORS) {
        // Pre-4.0 index.  In this case we sweep all
        // segments, merging their FieldInfos:
        fieldInfos = new FieldInfos();
        for(SegmentInfo info : segmentInfos) {
          final FieldInfos segFieldInfos = getFieldInfos(info);
          final int fieldCount = segFieldInfos.size();
          for(int fieldNumber=0;fieldNumber<fieldCount;fieldNumber++) {
            fieldInfos.add(segFieldInfos.fieldInfo(fieldNumber));
          }
        }
      } else {
        // Already a 4.0 index; just seed the FieldInfos
        // from the last segment
        fieldInfos = getFieldInfos(segmentInfos.info(segmentInfos.size()-1));
      }
    } else {
      fieldInfos = new FieldInfos();
    }
    return fieldInfos;
  }

  private synchronized void setRollbackSegmentInfos(SegmentInfos infos) {
    rollbackSegmentInfos = (SegmentInfos) infos.clone();
    rollbackSegments = new HashMap<SegmentInfo,Integer>();
    final int size = rollbackSegmentInfos.size();
    for(int i=0;i<size;i++)
      rollbackSegments.put(rollbackSegmentInfos.info(i), Integer.valueOf(i));
  }

  /**
   * Returns the {@link IndexWriterConfig} that was passed to
   * {@link #IndexWriter(Directory, IndexWriterConfig)}. This allows querying
   * IndexWriter's settings.
   * <p>
   * <b>NOTE:</b> setting any parameter on the returned instance has not effect
   * on the IndexWriter instance. If you need to change those settings after
   * IndexWriter has been created, you need to instantiate a new IndexWriter.
   */
  public IndexWriterConfig getConfig() {
    return config;
  }

  /**
   * If we are flushing by doc count (not by RAM usage), and
   * using LogDocMergePolicy then push maxBufferedDocs down
   * as its minMergeDocs, to keep backwards compatibility.
   */
  private void pushMaxBufferedDocs() {
    if (docWriter.getMaxBufferedDocs() != IndexWriterConfig.DISABLE_AUTO_FLUSH) {
      final MergePolicy mp = mergePolicy;
      if (mp instanceof LogDocMergePolicy) {
        LogDocMergePolicy lmp = (LogDocMergePolicy) mp;
        final int maxBufferedDocs = docWriter.getMaxBufferedDocs();
        if (lmp.getMinMergeDocs() != maxBufferedDocs) {
          if (infoStream != null)
            message("now push maxBufferedDocs " + maxBufferedDocs + " to LogDocMergePolicy");
          lmp.setMinMergeDocs(maxBufferedDocs);
        }
      }
    }
  }

  /** If non-null, this will be the default infoStream used
   * by a newly instantiated IndexWriter.
   * @see #setInfoStream
   */
  public static void setDefaultInfoStream(PrintStream infoStream) {
    IndexWriter.defaultInfoStream = infoStream;
  }

  /**
   * Returns the current default infoStream for newly
   * instantiated IndexWriters.
   * @see #setDefaultInfoStream
   */
  public static PrintStream getDefaultInfoStream() {
    return IndexWriter.defaultInfoStream;
  }

  /** If non-null, information about merges, deletes and a
   * message when maxFieldLength is reached will be printed
   * to this.
   */
  public void setInfoStream(PrintStream infoStream) {
    ensureOpen();
    this.infoStream = infoStream;
    docWriter.setInfoStream(infoStream);
    deleter.setInfoStream(infoStream);
    bufferedDeletes.setInfoStream(infoStream);
    if (infoStream != null)
      messageState();
  }

  private void messageState() {
    message("\ndir=" + directory + "\n" +
            "index=" + segString() + "\n" +
            "version=" + Constants.LUCENE_VERSION + "\n" +
            config.toString());
  }

  /**
   * Returns the current infoStream in use by this writer.
   * @see #setInfoStream
   */
  public PrintStream getInfoStream() {
    ensureOpen();
    return infoStream;
  }

  /** Returns true if verbosing is enabled (i.e., infoStream != null). */
  public boolean verbose() {
    return infoStream != null;
  }

  /**
   * Commits all changes to an index and closes all
   * associated files.  Note that this may be a costly
   * operation, so, try to re-use a single writer instead of
   * closing and opening a new one.  See {@link #commit()} for
   * caveats about write caching done by some IO devices.
   *
   * <p> If an Exception is hit during close, eg due to disk
   * full or some other reason, then both the on-disk index
   * and the internal state of the IndexWriter instance will
   * be consistent.  However, the close will not be complete
   * even though part of it (flushing buffered documents)
   * may have succeeded, so the write lock will still be
   * held.</p>
   *
   * <p> If you can correct the underlying cause (eg free up
   * some disk space) then you can call close() again.
   * Failing that, if you want to force the write lock to be
   * released (dangerous, because you may then lose buffered
   * docs in the IndexWriter instance) then you can do
   * something like this:</p>
   *
   * <pre>
   * try {
   *   writer.close();
   * } finally {
   *   if (IndexWriter.isLocked(directory)) {
   *     IndexWriter.unlock(directory);
   *   }
   * }
   * </pre>
   *
   * after which, you must be certain not to use the writer
   * instance anymore.</p>
   *
   * <p><b>NOTE</b>: if this method hits an OutOfMemoryError
   * you should immediately close the writer, again.  See <a
   * href="#OOME">above</a> for details.</p>
   *
   * @throws CorruptIndexException if the index is corrupt
   * @throws IOException if there is a low-level IO error
   */
  public void close() throws CorruptIndexException, IOException {
    close(true);
  }

  /**
   * Closes the index with or without waiting for currently
   * running merges to finish.  This is only meaningful when
   * using a MergeScheduler that runs merges in background
   * threads.
   *
   * <p><b>NOTE</b>: if this method hits an OutOfMemoryError
   * you should immediately close the writer, again.  See <a
   * href="#OOME">above</a> for details.</p>
   *
   * <p><b>NOTE</b>: it is dangerous to always call
   * close(false), especially when IndexWriter is not open
   * for very long, because this can result in "merge
   * starvation" whereby long merges will never have a
   * chance to finish.  This will cause too many segments in
   * your index over time.</p>
   *
   * @param waitForMerges if true, this call will block
   * until all merges complete; else, it will ask all
   * running merges to abort, wait until those merges have
   * finished (which should be at most a few seconds), and
   * then return.
   */
  public void close(boolean waitForMerges) throws CorruptIndexException, IOException {

    // Ensure that only one thread actually gets to do the closing:
    if (shouldClose()) {
      // If any methods have hit OutOfMemoryError, then abort
      // on close, in case the internal state of IndexWriter
      // or DocumentsWriter is corrupt
      if (hitOOM)
        rollbackInternal();
      else
        closeInternal(waitForMerges);
    }
  }

  // Returns true if this thread should attempt to close, or
  // false if IndexWriter is now closed; else, waits until
  // another thread finishes closing
  synchronized private boolean shouldClose() {
    while(true) {
      if (!closed) {
        if (!closing) {
          closing = true;
          return true;
        } else {
          // Another thread is presently trying to close;
          // wait until it finishes one way (closes
          // successfully) or another (fails to close)
          doWait();
        }
      } else
        return false;
    }
  }

  private void closeInternal(boolean waitForMerges) throws CorruptIndexException, IOException {

    try {
      if (infoStream != null)
        message("now flush at close");

      docWriter.close();

      // Only allow a new merge to be triggered if we are
      // going to wait for merges:
      if (!hitOOM) {
        flush(waitForMerges, true);
      }

      if (waitForMerges)
        // Give merge scheduler last chance to run, in case
        // any pending merges are waiting:
        mergeScheduler.merge(this);

      mergePolicy.close();

      synchronized(this) {
        finishMerges(waitForMerges);
        stopMerges = true;
      }

      mergeScheduler.close();

      if (infoStream != null)
        message("now call final commit()");

      if (!hitOOM) {
        commitInternal(null);
      }

      if (infoStream != null)
        message("at close: " + segString());

      synchronized(this) {
        readerPool.close();
        docWriter = null;
        deleter.close();
      }

      if (writeLock != null) {
        writeLock.release();                          // release write lock
        writeLock = null;
      }
      synchronized(this) {
        closed = true;
      }
    } catch (OutOfMemoryError oom) {
      handleOOM(oom, "closeInternal");
    } finally {
      synchronized(this) {
        closing = false;
        notifyAll();
        if (!closed) {
          if (infoStream != null)
            message("hit exception while closing");
        }
      }
    }
  }

  /** Returns the Directory used by this index. */
  public Directory getDirectory() {
    // Pass false because the flush during closing calls getDirectory
    ensureOpen(false);
    return directory;
  }

  /** Returns the analyzer used by this index. */
  public Analyzer getAnalyzer() {
    ensureOpen();
    return analyzer;
  }

  /** Returns total number of docs in this index, including
   *  docs not yet flushed (still in the RAM buffer),
   *  not counting deletions.
   *  @see #numDocs */
  public synchronized int maxDoc() {
    int count;
    if (docWriter != null)
      count = docWriter.getNumDocs();
    else
      count = 0;

    for (int i = 0; i < segmentInfos.size(); i++)
      count += segmentInfos.info(i).docCount;
    return count;
  }

  /** Returns total number of docs in this index, including
   *  docs not yet flushed (still in the RAM buffer), and
   *  including deletions.  <b>NOTE:</b> buffered deletions
   *  are not counted.  If you really need these to be
   *  counted you should call {@link #commit()} first.
   *  @see #numDocs */
  public synchronized int numDocs() throws IOException {
    int count;
    if (docWriter != null)
      count = docWriter.getNumDocs();
    else
      count = 0;

    for (int i = 0; i < segmentInfos.size(); i++) {
      final SegmentInfo info = segmentInfos.info(i);
      count += info.docCount - numDeletedDocs(info);
    }
    return count;
  }

  public synchronized boolean hasDeletions() throws IOException {
    ensureOpen();
    if (bufferedDeletes.any()) {
      return true;
    }
    if (docWriter.anyDeletions()) {
      return true;
    }
    for (int i = 0; i < segmentInfos.size(); i++)
      if (segmentInfos.info(i).hasDeletions())
        return true;
    return false;
  }

  /**
<<<<<<< HEAD
   * The maximum number of terms that will be indexed for a single field in a
   * document.  This limits the amount of memory required for indexing, so that
   * collections with very large files will not crash the indexing process by
   * running out of memory.<p/>
   * Note that this effectively truncates large documents, excluding from the
   * index terms that occur further in the document.  If you know your source
   * documents are large, be sure to set this value high enough to accommodate
   * the expected size.  If you set it to Integer.MAX_VALUE, then the only limit
   * is your memory, but you should anticipate an OutOfMemoryError.<p/>
   * By default, no more than 10,000 terms will be indexed for a field.
   *
   * @see MaxFieldLength
   */
  private int maxFieldLength;

  /**
   * Adds a document to this index.  If the document contains more than
   * {@link IndexWriterConfig#setMaxFieldLength(int)} terms for a given field,
   * the remainder are discarded.
=======
   * Adds a document to this index.
>>>>>>> 81dba8b8
   *
   * <p> Note that if an Exception is hit (for example disk full)
   * then the index will be consistent, but this document
   * may not have been added.  Furthermore, it's possible
   * the index will have one segment in non-compound format
   * even when using compound files (when a merge has
   * partially succeeded).</p>
   *
   * <p> This method periodically flushes pending documents
   * to the Directory (see <a href="#flush">above</a>), and
   * also periodically triggers segment merges in the index
   * according to the {@link MergePolicy} in use.</p>
   *
   * <p>Merges temporarily consume space in the
   * directory. The amount of space required is up to 1X the
   * size of all segments being merged, when no
   * readers/searchers are open against the index, and up to
   * 2X the size of all segments being merged when
   * readers/searchers are open against the index (see
   * {@link #optimize()} for details). The sequence of
   * primitive merge operations performed is governed by the
   * merge policy.
   *
   * <p>Note that each term in the document can be no longer
   * than 16383 characters, otherwise an
   * IllegalArgumentException will be thrown.</p>
   *
   * <p>Note that it's possible to create an invalid Unicode
   * string in java if a UTF16 surrogate pair is malformed.
   * In this case, the invalid characters are silently
   * replaced with the Unicode replacement character
   * U+FFFD.</p>
   *
   * <p><b>NOTE</b>: if this method hits an OutOfMemoryError
   * you should immediately close the writer.  See <a
   * href="#OOME">above</a> for details.</p>
   *
   * @throws CorruptIndexException if the index is corrupt
   * @throws IOException if there is a low-level IO error
   */
  public void addDocument(Document doc) throws CorruptIndexException, IOException {
    addDocument(doc, analyzer);
  }

  /**
   * Adds a document to this index, using the provided analyzer instead of the
   * value of {@link #getAnalyzer()}.
   *
   * <p>See {@link #addDocument(Document)} for details on
   * index and IndexWriter state after an Exception, and
   * flushing/merging temporary free space requirements.</p>
   *
   * <p><b>NOTE</b>: if this method hits an OutOfMemoryError
   * you should immediately close the writer.  See <a
   * href="#OOME">above</a> for details.</p>
   *
   * @throws CorruptIndexException if the index is corrupt
   * @throws IOException if there is a low-level IO error
   */
  public void addDocument(Document doc, Analyzer analyzer) throws CorruptIndexException, IOException {
    updateDocument(null, doc, analyzer);
  }

  /**
   * Deletes the document(s) containing <code>term</code>.
   *
   * <p><b>NOTE</b>: if this method hits an OutOfMemoryError
   * you should immediately close the writer.  See <a
   * href="#OOME">above</a> for details.</p>
   *
   * @param term the term to identify the documents to be deleted
   * @throws CorruptIndexException if the index is corrupt
   * @throws IOException if there is a low-level IO error
   */
  public void deleteDocuments(Term term) throws CorruptIndexException, IOException {
    ensureOpen();
    try {
      if (docWriter.deleteTerm(term)) {
        flush(true, false);
      }
    } catch (OutOfMemoryError oom) {
      handleOOM(oom, "deleteDocuments(Term)");
    }
  }

  /**
   * Deletes the document(s) containing any of the
   * terms. All deletes are flushed at the same time.
   *
   * <p><b>NOTE</b>: if this method hits an OutOfMemoryError
   * you should immediately close the writer.  See <a
   * href="#OOME">above</a> for details.</p>
   *
   * @param terms array of terms to identify the documents
   * to be deleted
   * @throws CorruptIndexException if the index is corrupt
   * @throws IOException if there is a low-level IO error
   */
  public void deleteDocuments(Term... terms) throws CorruptIndexException, IOException {
    ensureOpen();
    try {
      if (docWriter.deleteTerms(terms)) {
        flush(true, false);
      }
    } catch (OutOfMemoryError oom) {
      handleOOM(oom, "deleteDocuments(Term..)");
    }
  }

  /**
   * Deletes the document(s) matching the provided query.
   *
   * <p><b>NOTE</b>: if this method hits an OutOfMemoryError
   * you should immediately close the writer.  See <a
   * href="#OOME">above</a> for details.</p>
   *
   * @param query the query to identify the documents to be deleted
   * @throws CorruptIndexException if the index is corrupt
   * @throws IOException if there is a low-level IO error
   */
  public void deleteDocuments(Query query) throws CorruptIndexException, IOException {
    ensureOpen();
    try {
      if (docWriter.deleteQuery(query)) {
        flush(true, false);
      }
    } catch (OutOfMemoryError oom) {
      handleOOM(oom, "deleteDocuments(Query)");
    }
  }

  /**
   * Deletes the document(s) matching any of the provided queries.
   * All deletes are flushed at the same time.
   *
   * <p><b>NOTE</b>: if this method hits an OutOfMemoryError
   * you should immediately close the writer.  See <a
   * href="#OOME">above</a> for details.</p>
   *
   * @param queries array of queries to identify the documents
   * to be deleted
   * @throws CorruptIndexException if the index is corrupt
   * @throws IOException if there is a low-level IO error
   */
  public void deleteDocuments(Query... queries) throws CorruptIndexException, IOException {
    ensureOpen();
    try {
      if (docWriter.deleteQueries(queries)) {
        flush(true, false);
      }
    } catch (OutOfMemoryError oom) {
      handleOOM(oom, "deleteDocuments(Query..)");
    }
  }

  /**
   * Updates a document by first deleting the document(s)
   * containing <code>term</code> and then adding the new
   * document.  The delete and then add are atomic as seen
   * by a reader on the same index (flush may happen only after
   * the add).
   *
   * <p><b>NOTE</b>: if this method hits an OutOfMemoryError
   * you should immediately close the writer.  See <a
   * href="#OOME">above</a> for details.</p>
   *
   * @param term the term to identify the document(s) to be
   * deleted
   * @param doc the document to be added
   * @throws CorruptIndexException if the index is corrupt
   * @throws IOException if there is a low-level IO error
   */
  public void updateDocument(Term term, Document doc) throws CorruptIndexException, IOException {
    ensureOpen();
    updateDocument(term, doc, getAnalyzer());
  }

  /**
   * Updates a document by first deleting the document(s)
   * containing <code>term</code> and then adding the new
   * document.  The delete and then add are atomic as seen
   * by a reader on the same index (flush may happen only after
   * the add).
   *
   * <p><b>NOTE</b>: if this method hits an OutOfMemoryError
   * you should immediately close the writer.  See <a
   * href="#OOME">above</a> for details.</p>
   *
   * @param term the term to identify the document(s) to be
   * deleted
   * @param doc the document to be added
   * @param analyzer the analyzer to use when analyzing the document
   * @throws CorruptIndexException if the index is corrupt
   * @throws IOException if there is a low-level IO error
   */
  public void updateDocument(Term term, Document doc, Analyzer analyzer)
      throws CorruptIndexException, IOException {
    ensureOpen();
    try {
      boolean success = false;
      boolean maybeMerge = false;
      try {
        maybeMerge = docWriter.updateDocument(doc, analyzer, term);
        success = true;
      } finally {
        if (!success && infoStream != null)
          message("hit exception updating document");
      }

      if (maybeMerge) {
        maybeMerge();
      }
    } catch (OutOfMemoryError oom) {
      handleOOM(oom, "updateDocument");
    }
  }

  // for test purpose
  final synchronized int getSegmentCount(){
    return segmentInfos.size();
  }

  // for test purpose
  final synchronized int getNumBufferedDocuments(){
    return docWriter.getNumDocs();
  }

  // for test purpose
  final synchronized int getDocCount(int i) {
    if (i >= 0 && i < segmentInfos.size()) {
      return segmentInfos.info(i).docCount;
    } else {
      return -1;
    }
  }

  // for test purpose
  final int getFlushCount() {
    return flushCount.get();
  }

  // for test purpose
  final int getFlushDeletesCount() {
    return flushDeletesCount.get();
  }

  final String newSegmentName() {
    // Cannot synchronize on IndexWriter because that causes
    // deadlock
    synchronized(segmentInfos) {
      // Important to increment changeCount so that the
      // segmentInfos is written on close.  Otherwise we
      // could close, re-open and re-return the same segment
      // name that was previously returned which can cause
      // problems at least with ConcurrentMergeScheduler.
      changeCount++;
      segmentInfos.changed();
      return "_" + Integer.toString(segmentInfos.counter++, Character.MAX_RADIX);
    }
  }

  /** If non-null, information about merges will be printed to this.
   */
  private PrintStream infoStream = null;
  private static PrintStream defaultInfoStream = null;

  /**
   * Requests an "optimize" operation on an index, priming the index
   * for the fastest available search. Traditionally this has meant
   * merging all segments into a single segment as is done in the
   * default merge policy, but individual merge policies may implement
   * optimize in different ways.
   *
   * <p> Optimize is a fairly costly operation, so you
   * should only do it if your search performance really
   * requires it.  Many search applications do fine never
   * calling optimize. </p>
   *
   * <p>Note that optimize requires 2X the index size free
   * space in your Directory (3X if you're using compound
   * file format).  For example, if your index size is 10 MB
   * then you need 20 MB free for optimize to complete (30
   * MB if you're using compound file format).  Also,
   * it's best to call {@link #commit()} after the optimize
   * completes to allow IndexWriter to free up disk space.</p>
   *
   * <p>If some but not all readers re-open while an
   * optimize is underway, this will cause > 2X temporary
   * space to be consumed as those new readers will then
   * hold open the partially optimized segments at that
   * time.  It is best not to re-open readers while optimize
   * is running.</p>
   *
   * <p>The actual temporary usage could be much less than
   * these figures (it depends on many factors).</p>
   *
   * <p>In general, once the optimize completes, the total size of the
   * index will be less than the size of the starting index.
   * It could be quite a bit smaller (if there were many
   * pending deletes) or just slightly smaller.</p>
   *
   * <p>If an Exception is hit during optimize(), for example
   * due to disk full, the index will not be corrupt and no
   * documents will have been lost.  However, it may have
   * been partially optimized (some segments were merged but
   * not all), and it's possible that one of the segments in
   * the index will be in non-compound format even when
   * using compound file format.  This will occur when the
   * Exception is hit during conversion of the segment into
   * compound format.</p>
   *
   * <p>This call will optimize those segments present in
   * the index when the call started.  If other threads are
   * still adding documents and flushing segments, those
   * newly created segments will not be optimized unless you
   * call optimize again.</p>
   *
   * <p><b>NOTE</b>: if this method hits an OutOfMemoryError
   * you should immediately close the writer.  See <a
   * href="#OOME">above</a> for details.</p>
   *
   * @throws CorruptIndexException if the index is corrupt
   * @throws IOException if there is a low-level IO error
   * @see MergePolicy#findMergesForOptimize
  */
  public void optimize() throws CorruptIndexException, IOException {
    optimize(true);
  }

  /**
   * Optimize the index down to <= maxNumSegments.  If
   * maxNumSegments==1 then this is the same as {@link
   * #optimize()}.
   *
   * <p><b>NOTE</b>: if this method hits an OutOfMemoryError
   * you should immediately close the writer.  See <a
   * href="#OOME">above</a> for details.</p>
   *
   * @param maxNumSegments maximum number of segments left
   * in the index after optimization finishes
   */
  public void optimize(int maxNumSegments) throws CorruptIndexException, IOException {
    optimize(maxNumSegments, true);
  }

  /** Just like {@link #optimize()}, except you can specify
   *  whether the call should block until the optimize
   *  completes.  This is only meaningful with a
   *  {@link MergeScheduler} that is able to run merges in
   *  background threads.
   *
   * <p><b>NOTE</b>: if this method hits an OutOfMemoryError
   * you should immediately close the writer.  See <a
   * href="#OOME">above</a> for details.</p>
   */
  public void optimize(boolean doWait) throws CorruptIndexException, IOException {
    optimize(1, doWait);
  }

  /** Just like {@link #optimize(int)}, except you can
   *  specify whether the call should block until the
   *  optimize completes.  This is only meaningful with a
   *  {@link MergeScheduler} that is able to run merges in
   *  background threads.
   *
   * <p><b>NOTE</b>: if this method hits an OutOfMemoryError
   * you should immediately close the writer.  See <a
   * href="#OOME">above</a> for details.</p>
   */
  public void optimize(int maxNumSegments, boolean doWait) throws CorruptIndexException, IOException {
    ensureOpen();

    if (maxNumSegments < 1)
      throw new IllegalArgumentException("maxNumSegments must be >= 1; got " + maxNumSegments);

    if (infoStream != null) {
      message("optimize: index now " + segString());
      message("now flush at optimize");
    }

    flush(true, true);

    synchronized(this) {
      resetMergeExceptions();
      segmentsToOptimize = new HashSet<SegmentInfo>(segmentInfos);
      optimizeMaxNumSegments = maxNumSegments;

      // Now mark all pending & running merges as optimize
      // merge:
      for(final MergePolicy.OneMerge merge  : pendingMerges) {
        merge.optimize = true;
        merge.maxNumSegmentsOptimize = maxNumSegments;
      }

      for ( final MergePolicy.OneMerge merge: runningMerges ) {
        merge.optimize = true;
        merge.maxNumSegmentsOptimize = maxNumSegments;
      }
    }

    maybeMerge(maxNumSegments, true);

    if (doWait) {
      synchronized(this) {
        while(true) {

          if (hitOOM) {
            throw new IllegalStateException("this writer hit an OutOfMemoryError; cannot complete optimize");
          }

          if (mergeExceptions.size() > 0) {
            // Forward any exceptions in background merge
            // threads to the current thread:
            final int size = mergeExceptions.size();
            for(int i=0;i<size;i++) {
              final MergePolicy.OneMerge merge = mergeExceptions.get(i);
              if (merge.optimize) {
                IOException err = new IOException("background merge hit exception: " + merge.segString(directory));
                final Throwable t = merge.getException();
                if (t != null)
                  err.initCause(t);
                throw err;
              }
            }
          }

          if (optimizeMergesPending())
            doWait();
          else
            break;
        }
      }

      // If close is called while we are still
      // running, throw an exception so the calling
      // thread will know the optimize did not
      // complete
      ensureOpen();
    }

    // NOTE: in the ConcurrentMergeScheduler case, when
    // doWait is false, we can return immediately while
    // background threads accomplish the optimization
  }

  /** Returns true if any merges in pendingMerges or
   *  runningMerges are optimization merges. */
  private synchronized boolean optimizeMergesPending() {
    for (final MergePolicy.OneMerge merge : pendingMerges) {
      if (merge.optimize)
        return true;
    }

    for (final MergePolicy.OneMerge merge : runningMerges) {
      if (merge.optimize)
        return true;
    }

    return false;
  }

  /** Just like {@link #expungeDeletes()}, except you can
   *  specify whether the call should block until the
   *  operation completes.  This is only meaningful with a
   *  {@link MergeScheduler} that is able to run merges in
   *  background threads.
   *
   * <p><b>NOTE</b>: if this method hits an OutOfMemoryError
   * you should immediately close the writer.  See <a
   * href="#OOME">above</a> for details.</p>
   */
  public void expungeDeletes(boolean doWait)
    throws CorruptIndexException, IOException {
    ensureOpen();

    if (infoStream != null)
      message("expungeDeletes: index now " + segString());

    MergePolicy.MergeSpecification spec;

    synchronized(this) {
      spec = mergePolicy.findMergesToExpungeDeletes(segmentInfos);
      if (spec != null) {
        final int numMerges = spec.merges.size();
        for(int i=0;i<numMerges;i++)
          registerMerge(spec.merges.get(i));
      }
    }

    mergeScheduler.merge(this);

    if (spec != null && doWait) {
      final int numMerges = spec.merges.size();
      synchronized(this) {
        boolean running = true;
        while(running) {

          if (hitOOM) {
            throw new IllegalStateException("this writer hit an OutOfMemoryError; cannot complete expungeDeletes");
          }

          // Check each merge that MergePolicy asked us to
          // do, to see if any of them are still running and
          // if any of them have hit an exception.
          running = false;
          for(int i=0;i<numMerges;i++) {
            final MergePolicy.OneMerge merge = spec.merges.get(i);
            if (pendingMerges.contains(merge) || runningMerges.contains(merge))
              running = true;
            Throwable t = merge.getException();
            if (t != null) {
              IOException ioe = new IOException("background merge hit exception: " + merge.segString(directory));
              ioe.initCause(t);
              throw ioe;
            }
          }

          // If any of our merges are still running, wait:
          if (running)
            doWait();
        }
      }
    }

    // NOTE: in the ConcurrentMergeScheduler case, when
    // doWait is false, we can return immediately while
    // background threads accomplish the optimization
  }


  /** Expunges all deletes from the index.  When an index
   *  has many document deletions (or updates to existing
   *  documents), it's best to either call optimize or
   *  expungeDeletes to remove all unused data in the index
   *  associated with the deleted documents.  To see how
   *  many deletions you have pending in your index, call
   *  {@link IndexReader#numDeletedDocs}
   *  This saves disk space and memory usage while
   *  searching.  expungeDeletes should be somewhat faster
   *  than optimize since it does not insist on reducing the
   *  index to a single segment (though, this depends on the
   *  {@link MergePolicy}; see {@link
   *  MergePolicy#findMergesToExpungeDeletes}.). Note that
   *  this call does not first commit any buffered
   *  documents, so you must do so yourself if necessary.
   *  See also {@link #expungeDeletes(boolean)}
   *
   *  <p><b>NOTE</b>: if this method hits an OutOfMemoryError
   *  you should immediately close the writer.  See <a
   *  href="#OOME">above</a> for details.</p>
   */
  public void expungeDeletes() throws CorruptIndexException, IOException {
    expungeDeletes(true);
  }

  /**
   * Expert: asks the mergePolicy whether any merges are
   * necessary now and if so, runs the requested merges and
   * then iterate (test again if merges are needed) until no
   * more merges are returned by the mergePolicy.
   *
   * Explicit calls to maybeMerge() are usually not
   * necessary. The most common case is when merge policy
   * parameters have changed.
   *
   * <p><b>NOTE</b>: if this method hits an OutOfMemoryError
   * you should immediately close the writer.  See <a
   * href="#OOME">above</a> for details.</p>
   */
  public final void maybeMerge() throws CorruptIndexException, IOException {
    maybeMerge(false);
  }

  private final void maybeMerge(boolean optimize) throws CorruptIndexException, IOException {
    maybeMerge(1, optimize);
  }

  private final void maybeMerge(int maxNumSegmentsOptimize, boolean optimize) throws CorruptIndexException, IOException {
    updatePendingMerges(maxNumSegmentsOptimize, optimize);
    mergeScheduler.merge(this);
  }

  private synchronized void updatePendingMerges(int maxNumSegmentsOptimize, boolean optimize)
    throws CorruptIndexException, IOException {
    assert !optimize || maxNumSegmentsOptimize > 0;

    if (stopMerges) {
      return;
    }

    // Do not start new merges if we've hit OOME
    if (hitOOM) {
      return;
    }

    final MergePolicy.MergeSpecification spec;
    if (optimize) {
      spec = mergePolicy.findMergesForOptimize(segmentInfos, maxNumSegmentsOptimize, segmentsToOptimize);

      if (spec != null) {
        final int numMerges = spec.merges.size();
        for(int i=0;i<numMerges;i++) {
          final MergePolicy.OneMerge merge = spec.merges.get(i);
          merge.optimize = true;
          merge.maxNumSegmentsOptimize = maxNumSegmentsOptimize;
        }
      }

    } else {
      spec = mergePolicy.findMerges(segmentInfos);
    }

    if (spec != null) {
      final int numMerges = spec.merges.size();
      for(int i=0;i<numMerges;i++) {
        registerMerge(spec.merges.get(i));
      }
    }
  }

  /** Expert: the {@link MergeScheduler} calls this method
   *  to retrieve the next merge requested by the
   *  MergePolicy */
  synchronized MergePolicy.OneMerge getNextMerge() {
    if (pendingMerges.size() == 0)
      return null;
    else {
      // Advance the merge from pending to running
      MergePolicy.OneMerge merge = pendingMerges.removeFirst();
      runningMerges.add(merge);
      return merge;
    }
  }

  /**
   * Close the <code>IndexWriter</code> without committing
   * any changes that have occurred since the last commit
   * (or since it was opened, if commit hasn't been called).
   * This removes any temporary files that had been created,
   * after which the state of the index will be the same as
   * it was when commit() was last called or when this
   * writer was first opened.  This also clears a previous
   * call to {@link #prepareCommit}.
   * @throws IOException if there is a low-level IO error
   */
  public void rollback() throws IOException {
    ensureOpen();

    // Ensure that only one thread actually gets to do the closing:
    if (shouldClose())
      rollbackInternal();
  }

  private void rollbackInternal() throws IOException {

    boolean success = false;

    if (infoStream != null ) {
      message("rollback");
    }

    try {
      synchronized(this) {
        finishMerges(false);
        stopMerges = true;
      }

      if (infoStream != null ) {
        message("rollback: done finish merges");
      }

      // Must pre-close these two, in case they increment
      // changeCount so that we can then set it to false
      // before calling closeInternal
      mergePolicy.close();
      mergeScheduler.close();

      synchronized(this) {

        bufferedDeletes.clear();

        if (pendingCommit != null) {
          pendingCommit.rollbackCommit(directory);
          deleter.decRef(pendingCommit);
          pendingCommit = null;
          notifyAll();
        }

        // Keep the same segmentInfos instance but replace all
        // of its SegmentInfo instances.  This is so the next
        // attempt to commit using this instance of IndexWriter
        // will always write to a new generation ("write
        // once").
        segmentInfos.clear();
        segmentInfos.addAll(rollbackSegmentInfos);

        docWriter.abort();

        assert testPoint("rollback before checkpoint");

        // Ask deleter to locate unreferenced files & remove
        // them:
        deleter.checkpoint(segmentInfos, false);
        deleter.refresh();
      }

      // Don't bother saving any changes in our segmentInfos
      readerPool.clear(null);

      lastCommitChangeCount = changeCount;

      success = true;
    } catch (OutOfMemoryError oom) {
      handleOOM(oom, "rollbackInternal");
    } finally {
      synchronized(this) {
        if (!success) {
          closing = false;
          notifyAll();
          if (infoStream != null)
            message("hit exception during rollback");
        }
      }
    }

    closeInternal(false);
  }

  /**
   * Delete all documents in the index.
   *
   * <p>This method will drop all buffered documents and will
   *    remove all segments from the index. This change will not be
   *    visible until a {@link #commit()} has been called. This method
   *    can be rolled back using {@link #rollback()}.</p>
   *
   * <p>NOTE: this method is much faster than using deleteDocuments( new MatchAllDocsQuery() ).</p>
   *
   * <p>NOTE: this method will forcefully abort all merges
   *    in progress.  If other threads are running {@link
   *    #optimize()} or any of the addIndexes methods, they
   *    will receive {@link MergePolicy.MergeAbortedException}s.
   */
  public synchronized void deleteAll() throws IOException {
    try {

      // Abort any running merges
      finishMerges(false);

      // Remove any buffered docs
      docWriter.abort();

      // Remove all segments
      segmentInfos.clear();

      // Ask deleter to locate unreferenced files & remove them:
      deleter.checkpoint(segmentInfos, false);
      deleter.refresh();

      // Don't bother saving any changes in our segmentInfos
      readerPool.clear(null);

      // Mark that the index has changed
      ++changeCount;
      segmentInfos.changed();
    } catch (OutOfMemoryError oom) {
      handleOOM(oom, "deleteAll");
    } finally {
      if (infoStream != null) {
        message("hit exception during deleteAll");
      }
    }
  }

  private synchronized void finishMerges(boolean waitForMerges) throws IOException {
    if (!waitForMerges) {

      stopMerges = true;

      // Abort all pending & running merges:
      for (final MergePolicy.OneMerge merge : pendingMerges) {
        if (infoStream != null)
          message("now abort pending merge " + merge.segString(directory));
        merge.abort();
        mergeFinish(merge);
      }
      pendingMerges.clear();

      for (final MergePolicy.OneMerge merge : runningMerges) {
        if (infoStream != null)
          message("now abort running merge " + merge.segString(directory));
        merge.abort();
      }

      // These merges periodically check whether they have
      // been aborted, and stop if so.  We wait here to make
      // sure they all stop.  It should not take very long
      // because the merge threads periodically check if
      // they are aborted.
      while(runningMerges.size() > 0) {
        if (infoStream != null)
          message("now wait for " + runningMerges.size() + " running merge to abort");
        doWait();
      }

      stopMerges = false;
      notifyAll();

      assert 0 == mergingSegments.size();

      if (infoStream != null)
        message("all running merges have aborted");

    } else {
      // waitForMerges() will ensure any running addIndexes finishes.
      // It's fine if a new one attempts to start because from our
      // caller above the call will see that we are in the
      // process of closing, and will throw an
      // AlreadyClosedException.
      waitForMerges();
    }
  }

  /**
   * Wait for any currently outstanding merges to finish.
   *
   * <p>It is guaranteed that any merges started prior to calling this method
   *    will have completed once this method completes.</p>
   */
  public synchronized void waitForMerges() {
    while(pendingMerges.size() > 0 || runningMerges.size() > 0) {
      doWait();
    }

    // sanity check
    assert 0 == mergingSegments.size();
  }

  /**
   * Called whenever the SegmentInfos has been updated and
   * the index files referenced exist (correctly) in the
   * index directory.
   */
  synchronized void checkpoint() throws IOException {
    changeCount++;
    segmentInfos.changed();
    deleter.checkpoint(segmentInfos, false);
  }

  void addFlushedSegment(SegmentInfo newSegment) throws IOException {
    assert newSegment != null;

    setDiagnostics(newSegment, "flush");

    if (useCompoundFile(newSegment)) {
      String compoundFileName = IndexFileNames.segmentFileName(newSegment.name, "", IndexFileNames.COMPOUND_FILE_EXTENSION);
      message("creating compound file " + compoundFileName);
      // Now build compound file
      boolean success = false;
      try {
        CompoundFileWriter cfsWriter = new CompoundFileWriter(directory, compoundFileName);
        for(String fileName : newSegment.files()) {
          cfsWriter.addFile(fileName);
        }

        // Perform the merge
        cfsWriter.close();
        synchronized(this) {
          deleter.deleteNewFiles(newSegment.files());
        }

        newSegment.setUseCompoundFile(true);

        success = true;
      } finally {
        if (!success) {
          if (infoStream != null) {
            message("hit exception " +
                "reating compound file for newly flushed segment " + newSegment.name);
          }

          synchronized(this) {
            deleter.refresh(newSegment.name);
          }
        }
      }


    }

    synchronized(this) {
      segmentInfos.add(newSegment);
      checkpoint();
    }
  }

  synchronized boolean useCompoundFile(SegmentInfo segmentInfo) throws IOException {
    return mergePolicy.useCompoundFile(segmentInfos, segmentInfo);
  }

  private synchronized void resetMergeExceptions() {
    mergeExceptions = new ArrayList<MergePolicy.OneMerge>();
    mergeGen++;
  }

  private void noDupDirs(Directory... dirs) {
    HashSet<Directory> dups = new HashSet<Directory>();
    for(int i=0;i<dirs.length;i++) {
      if (dups.contains(dirs[i]))
        throw new IllegalArgumentException("Directory " + dirs[i] + " appears more than once");
      if (dirs[i] == directory)
        throw new IllegalArgumentException("Cannot add directory to itself");
      dups.add(dirs[i]);
    }
  }

  /**
   * Adds all segments from an array of indexes into this index.
   *
   * <p>This may be used to parallelize batch indexing. A large document
   * collection can be broken into sub-collections. Each sub-collection can be
   * indexed in parallel, on a different thread, process or machine. The
   * complete index can then be created by merging sub-collection indexes
   * with this method.
   *
   * <p>
   * <b>NOTE:</b> the index in each {@link Directory} must not be
   * changed (opened by a writer) while this method is
   * running.  This method does not acquire a write lock in
   * each input Directory, so it is up to the caller to
   * enforce this.
   *
   * <p>This method is transactional in how Exceptions are
   * handled: it does not commit a new segments_N file until
   * all indexes are added.  This means if an Exception
   * occurs (for example disk full), then either no indexes
   * will have been added or they all will have been.
   *
   * <p>Note that this requires temporary free space in the
   * {@link Directory} up to 2X the sum of all input indexes
   * (including the starting index). If readers/searchers
   * are open against the starting index, then temporary
   * free space required will be higher by the size of the
   * starting index (see {@link #optimize()} for details).
   *
   * <p>
   * <b>NOTE:</b> this method only copies the segments of the incoming indexes
   * and does not merge them. Therefore deleted documents are not removed and
   * the new segments are not merged with the existing ones. Also, the segments
   * are copied as-is, meaning they are not converted to CFS if they aren't,
   * and vice-versa. If you wish to do that, you can call {@link #maybeMerge}
   * or {@link #optimize} afterwards.
   *
   * <p>This requires this index not be among those to be added.
   *
   * <p>
   * <b>NOTE</b>: if this method hits an OutOfMemoryError
   * you should immediately close the writer. See <a
   * href="#OOME">above</a> for details.
   *
   * @throws CorruptIndexException if the index is corrupt
   * @throws IOException if there is a low-level IO error
   */
  public void addIndexes(Directory... dirs) throws CorruptIndexException, IOException {
    ensureOpen();

    noDupDirs(dirs);

    try {
      if (infoStream != null)
        message("flush at addIndexes(Directory...)");
      flush(false, true);

      int docCount = 0;
      List<SegmentInfo> infos = new ArrayList<SegmentInfo>();
      for (Directory dir : dirs) {
        if (infoStream != null) {
          message("addIndexes: process directory " + dir);
        }
        SegmentInfos sis = new SegmentInfos(codecs); // read infos from dir
        sis.read(dir, codecs);
        final Set<String> dsFilesCopied = new HashSet<String>();
        final Map<String, String> dsNames = new HashMap<String, String>();
        for (SegmentInfo info : sis) {
          assert !infos.contains(info): "dup info dir=" + info.dir + " name=" + info.name;

          docCount += info.docCount;
          String newSegName = newSegmentName();
          String dsName = info.getDocStoreSegment();

          if (infoStream != null) {
            message("addIndexes: process segment origName=" + info.name + " newName=" + newSegName + " dsName=" + dsName + " info=" + info);
          }

          // Determine if the doc store of this segment needs to be copied. It's
          // only relevant for segments who share doc store with others, because
          // the DS might have been copied already, in which case we just want
          // to update the DS name of this SegmentInfo.
          // NOTE: pre-3x segments include a null DSName if they don't share doc
          // store. So the following code ensures we don't accidentally insert
          // 'null' to the map.
          final String newDsName;
          if (dsName != null) {
            if (dsNames.containsKey(dsName)) {
              newDsName = dsNames.get(dsName);
            } else {
              dsNames.put(dsName, newSegName);
              newDsName = newSegName;
            }
          } else {
            newDsName = newSegName;
          }

          // Copy the segment files
          for (String file: info.files()) {
            final String newFileName;
            if (IndexFileNames.isDocStoreFile(file)) {
              newFileName = newDsName + IndexFileNames.stripSegmentName(file);
              if (dsFilesCopied.contains(newFileName)) {
                continue;
              }
              dsFilesCopied.add(newFileName);
            } else {
              newFileName = newSegName + IndexFileNames.stripSegmentName(file);
            }
            assert !directory.fileExists(newFileName): "file \"" + newFileName + "\" already exists";
            dir.copy(directory, file, newFileName);
          }

          // Update SI appropriately
          // if this call is removed in the future we need to make
          // sure that info.clearFiles() is called here
          info.setDocStore(info.getDocStoreOffset(), newDsName, info.getDocStoreIsCompoundFile());
          info.dir = directory;
          info.name = newSegName;

          infos.add(info);
        }
      }

      synchronized (this) {
        ensureOpen();
        segmentInfos.addAll(infos);
        checkpoint();
      }

    } catch (OutOfMemoryError oom) {
      handleOOM(oom, "addIndexes(Directory...)");
    }
  }

  /**
   * Merges the provided indexes into this index.
   * <p>
   * After this completes, the index is optimized.
   * </p>
   * <p>
   * The provided IndexReaders are not closed.
   * </p>
   *
   * <p>
   * <b>NOTE:</b> while this is running, any attempts to add or delete documents
   * (with another thread) will be paused until this method completes.
   *
   * <p>
   * See {@link #addIndexes} for details on transactional semantics, temporary
   * free space required in the Directory, and non-CFS segments on an Exception.
   * </p>
   *
   * <p>
   * <b>NOTE</b>: if this method hits an OutOfMemoryError you should immediately
   * close the writer. See <a href="#OOME">above</a> for details.
   * </p>
   *
   * @throws CorruptIndexException
   *           if the index is corrupt
   * @throws IOException
   *           if there is a low-level IO error
   */
  public void addIndexes(IndexReader... readers) throws CorruptIndexException, IOException {
    ensureOpen();

    try {
      String mergedName = newSegmentName();
      SegmentMerger merger = new SegmentMerger(directory, termIndexInterval,
                                               mergedName, null, codecs, payloadProcessorProvider,
                                               ((FieldInfos) docWriter.getFieldInfos().clone()));

      for (IndexReader reader : readers)      // add new indexes
        merger.add(reader);

      int docCount = merger.merge();                // merge 'em

      SegmentInfo info = new SegmentInfo(mergedName, docCount, directory,
                                         false, merger.fieldInfos().hasProx(), merger.getSegmentCodecs(),
                                         merger.fieldInfos().hasVectors());
      setDiagnostics(info, "addIndexes(IndexReader...)");

      boolean useCompoundFile;
      synchronized(this) { // Guard segmentInfos
        useCompoundFile = mergePolicy.useCompoundFile(segmentInfos, info);
      }

      // Now create the compound file if needed
      if (useCompoundFile) {
        merger.createCompoundFile(mergedName + ".cfs", info);

        // delete new non cfs files directly: they were never
        // registered with IFD
        deleter.deleteNewFiles(info.files());
        info.setUseCompoundFile(true);
      }

      // Register the new segment
      synchronized(this) {
        segmentInfos.add(info);
        checkpoint();
      }
    } catch (OutOfMemoryError oom) {
      handleOOM(oom, "addIndexes(IndexReader...)");
    }
  }

  /**
   * A hook for extending classes to execute operations after pending added and
   * deleted documents have been flushed to the Directory but before the change
   * is committed (new segments_N file written).
   */
  protected void doAfterFlush() throws IOException {}

  /**
   * A hook for extending classes to execute operations before pending added and
   * deleted documents are flushed to the Directory.
   */
  protected void doBeforeFlush() throws IOException {}

  /** Expert: prepare for commit.
   *
   * <p><b>NOTE</b>: if this method hits an OutOfMemoryError
   * you should immediately close the writer.  See <a
   * href="#OOME">above</a> for details.</p>
   *
   * @see #prepareCommit(Map) */
  public final void prepareCommit() throws CorruptIndexException, IOException {
    ensureOpen();
    prepareCommit(null);
  }

  /** <p>Expert: prepare for commit, specifying
   *  commitUserData Map (String -> String).  This does the
   *  first phase of 2-phase commit. This method does all
   *  steps necessary to commit changes since this writer
   *  was opened: flushes pending added and deleted docs,
   *  syncs the index files, writes most of next segments_N
   *  file.  After calling this you must call either {@link
   *  #commit()} to finish the commit, or {@link
   *  #rollback()} to revert the commit and undo all changes
   *  done since the writer was opened.</p>
   *
   *  You can also just call {@link #commit(Map)} directly
   *  without prepareCommit first in which case that method
   *  will internally call prepareCommit.
   *
   *  <p><b>NOTE</b>: if this method hits an OutOfMemoryError
   *  you should immediately close the writer.  See <a
   *  href="#OOME">above</a> for details.</p>
   *
   *  @param commitUserData Opaque Map (String->String)
   *  that's recorded into the segments file in the index,
   *  and retrievable by {@link
   *  IndexReader#getCommitUserData}.  Note that when
   *  IndexWriter commits itself during {@link #close}, the
   *  commitUserData is unchanged (just carried over from
   *  the prior commit).  If this is null then the previous
   *  commitUserData is kept.  Also, the commitUserData will
   *  only "stick" if there are actually changes in the
   *  index to commit.
   */
  public final void prepareCommit(Map<String,String> commitUserData) throws CorruptIndexException, IOException {

    if (hitOOM) {
      throw new IllegalStateException("this writer hit an OutOfMemoryError; cannot commit");
    }

    if (pendingCommit != null)
      throw new IllegalStateException("prepareCommit was already called with no corresponding call to commit");

    if (infoStream != null)
      message("prepareCommit: flush");

    flush(true, true);

    startCommit(commitUserData);
  }

  // Used only by commit, below; lock order is commitLock -> IW
  private final Object commitLock = new Object();

  /**
   * <p>Commits all pending changes (added & deleted
   * documents, optimizations, segment merges, added
   * indexes, etc.) to the index, and syncs all referenced
   * index files, such that a reader will see the changes
   * and the index updates will survive an OS or machine
   * crash or power loss.  Note that this does not wait for
   * any running background merges to finish.  This may be a
   * costly operation, so you should test the cost in your
   * application and do it only when really necessary.</p>
   *
   * <p> Note that this operation calls Directory.sync on
   * the index files.  That call should not return until the
   * file contents & metadata are on stable storage.  For
   * FSDirectory, this calls the OS's fsync.  But, beware:
   * some hardware devices may in fact cache writes even
   * during fsync, and return before the bits are actually
   * on stable storage, to give the appearance of faster
   * performance.  If you have such a device, and it does
   * not have a battery backup (for example) then on power
   * loss it may still lose data.  Lucene cannot guarantee
   * consistency on such devices.  </p>
   *
   * <p><b>NOTE</b>: if this method hits an OutOfMemoryError
   * you should immediately close the writer.  See <a
   * href="#OOME">above</a> for details.</p>
   *
   * @see #prepareCommit
   * @see #commit(Map)
   */
  public final void commit() throws CorruptIndexException, IOException {
    commit(null);
  }

  /** Commits all changes to the index, specifying a
   *  commitUserData Map (String -> String).  This just
   *  calls {@link #prepareCommit(Map)} (if you didn't
   *  already call it) and then {@link #finishCommit}.
   *
   * <p><b>NOTE</b>: if this method hits an OutOfMemoryError
   * you should immediately close the writer.  See <a
   * href="#OOME">above</a> for details.</p>
   */
  public final void commit(Map<String,String> commitUserData) throws CorruptIndexException, IOException {

    ensureOpen();

    commitInternal(commitUserData);
  }

  private final void commitInternal(Map<String,String> commitUserData) throws CorruptIndexException, IOException {

    if (infoStream != null) {
      message("commit: start");
    }

    synchronized(commitLock) {
      if (infoStream != null) {
        message("commit: enter lock");
      }

      if (pendingCommit == null) {
        if (infoStream != null) {
          message("commit: now prepare");
        }
        prepareCommit(commitUserData);
      } else if (infoStream != null) {
        message("commit: already prepared");
      }

      finishCommit();
    }
  }

  private synchronized final void finishCommit() throws CorruptIndexException, IOException {

    if (pendingCommit != null) {
      try {
        if (infoStream != null)
    	  message("commit: pendingCommit != null");
        pendingCommit.finishCommit(directory);
        if (infoStream != null)
          message("commit: wrote segments file \"" + pendingCommit.getCurrentSegmentFileName() + "\"");
        lastCommitChangeCount = pendingCommitChangeCount;
        segmentInfos.updateGeneration(pendingCommit);
        segmentInfos.setUserData(pendingCommit.getUserData());
        setRollbackSegmentInfos(pendingCommit);
        deleter.checkpoint(pendingCommit, true);
      } finally {
        // Matches the incRef done in startCommit:
        deleter.decRef(pendingCommit);
        pendingCommit = null;
        notifyAll();
      }

    } else if (infoStream != null) {
      message("commit: pendingCommit == null; skip");
    }

    if (infoStream != null) {
      message("commit: done");
    }
  }

  /**
   * Flush all in-memory buffered udpates (adds and deletes)
   * to the Directory.
   * @param triggerMerge if true, we may merge segments (if
   *  deletes or docs were flushed) if necessary
   * @param flushDeletes whether pending deletes should also
   */
  protected final void flush(boolean triggerMerge, boolean flushDeletes) throws CorruptIndexException, IOException {

    // NOTE: this method cannot be sync'd because
    // maybeMerge() in turn calls mergeScheduler.merge which
    // in turn can take a long time to run and we don't want
    // to hold the lock for that.  In the case of
    // ConcurrentMergeScheduler this can lead to deadlock
    // when it stalls due to too many running merges.

    // We can be called during close, when closing==true, so we must pass false to ensureOpen:
    ensureOpen(false);
    if (doFlush(flushDeletes) && triggerMerge) {
      maybeMerge();
    }
  }

  // TODO: this method should not have to be entirely
  // synchronized, ie, merges should be allowed to commit
  // even while a flush is happening
  private boolean doFlush(boolean applyAllDeletes) throws CorruptIndexException, IOException {
    if (hitOOM) {
      throw new IllegalStateException("this writer hit an OutOfMemoryError; cannot flush");
    }

    doBeforeFlush();

    assert testPoint("startDoFlush");

    // We may be flushing because it was triggered by doc
    // count, del count, ram usage (in which case flush
    // pending is already set), or we may be flushing
    // due to external event eg getReader or commit is
    // called (in which case we now set it, and this will
    // pause all threads):
    flushControl.setFlushPendingNoWait("explicit flush");

    boolean success = false;

    try {

      if (infoStream != null) {
        message("  start flush: applyAllDeletes=" + applyAllDeletes);
        message("  index before flush " + segString());
      }

      boolean maybeMerge = docWriter.flushAllThreads(applyAllDeletes);

      synchronized(this) {
        if (!applyAllDeletes) {
          // If deletes alone are consuming > 1/2 our RAM
          // buffer, force them all to apply now. This is to
          // prevent too-frequent flushing of a long tail of
          // tiny segments:
          if (flushControl.getFlushDeletes() ||
              (config.getRAMBufferSizeMB() != IndexWriterConfig.DISABLE_AUTO_FLUSH &&
               bufferedDeletes.bytesUsed() > (1024*1024*config.getRAMBufferSizeMB()/2))) {
            applyAllDeletes = true;
            if (infoStream != null) {
              message("force apply deletes bytesUsed=" + bufferedDeletes.bytesUsed() + " vs ramBuffer=" + (1024*1024*config.getRAMBufferSizeMB()));
            }
          }
        }

        if (applyAllDeletes) {
          if (infoStream != null) {
            message("apply all deletes during flush");
          }
          flushDeletesCount.incrementAndGet();
          if (bufferedDeletes.applyDeletes(readerPool, segmentInfos, segmentInfos)) {
            checkpoint();
          }
          flushControl.clearDeletes();
        } else if (infoStream != null) {
          message("don't apply deletes now delTermCount=" + bufferedDeletes.numTerms() + " bytesUsed=" + bufferedDeletes.bytesUsed());
        }

        doAfterFlush();
        flushCount.incrementAndGet();

        success = true;

        return maybeMerge;

      }
    } catch (OutOfMemoryError oom) {
      handleOOM(oom, "doFlush");
      // never hit
      return false;
    } finally {
      flushControl.clearFlushPending();
      if (!success && infoStream != null)
        message("hit exception during flush");
    }
  }

  /** Expert:  Return the total size of all index files currently cached in memory.
   * Useful for size management with flushRamDocs()
   */
  public final long ramSizeInBytes() {
    ensureOpen();
    // nocommit
    //return docWriter.bytesUsed() + bufferedDeletes.bytesUsed();
    return 0;
  }

  /** Expert:  Return the number of documents currently
   *  buffered in RAM. */
  public final synchronized int numRamDocs() {
    ensureOpen();
    return docWriter.getNumDocs();
  }

  private int ensureContiguousMerge(MergePolicy.OneMerge merge) {

    int first = segmentInfos.indexOf(merge.segments.info(0));
    if (first == -1)
      throw new MergePolicy.MergeException("could not find segment " + merge.segments.info(0).name + " in current index " + segString(), directory);

    final int numSegments = segmentInfos.size();

    final int numSegmentsToMerge = merge.segments.size();
    for(int i=0;i<numSegmentsToMerge;i++) {
      final SegmentInfo info = merge.segments.info(i);

      if (first + i >= numSegments || !segmentInfos.info(first+i).equals(info)) {
        if (segmentInfos.indexOf(info) == -1)
          throw new MergePolicy.MergeException("MergePolicy selected a segment (" + info.name + ") that is not in the current index " + segString(), directory);
        else
          throw new MergePolicy.MergeException("MergePolicy selected non-contiguous segments to merge (" + merge.segString(directory) + " vs " + segString() + "), which IndexWriter (currently) cannot handle",
                                               directory);
      }
    }

    return first;
  }

  /** Carefully merges deletes for the segments we just
   *  merged.  This is tricky because, although merging will
   *  clear all deletes (compacts the documents), new
   *  deletes may have been flushed to the segments since
   *  the merge was started.  This method "carries over"
   *  such new deletes onto the newly merged segment, and
   *  saves the resulting deletes file (incrementing the
   *  delete generation for merge.info).  If no deletes were
   *  flushed, no new deletes file is saved. */
  synchronized private void commitMergedDeletes(MergePolicy.OneMerge merge, SegmentReader mergedReader) throws IOException {

    assert testPoint("startCommitMergeDeletes");

    final SegmentInfos sourceSegments = merge.segments;

    if (infoStream != null)
      message("commitMergeDeletes " + merge.segString(directory));

    // Carefully merge deletes that occurred after we
    // started merging:
    int docUpto = 0;
    int delCount = 0;

    for(int i=0; i < sourceSegments.size(); i++) {
      SegmentInfo info = sourceSegments.info(i);
      int docCount = info.docCount;
      SegmentReader previousReader = merge.readersClone[i];
      final Bits prevDelDocs = previousReader.getDeletedDocs();
      SegmentReader currentReader = merge.readers[i];
      final Bits currentDelDocs = currentReader.getDeletedDocs();
      if (previousReader.hasDeletions()) {

        // There were deletes on this segment when the merge
        // started.  The merge has collapsed away those
        // deletes, but, if new deletes were flushed since
        // the merge started, we must now carefully keep any
        // newly flushed deletes but mapping them to the new
        // docIDs.

        if (currentReader.numDeletedDocs() > previousReader.numDeletedDocs()) {
          // This means this segment has had new deletes
          // committed since we started the merge, so we
          // must merge them:
          for(int j=0;j<docCount;j++) {
            if (prevDelDocs.get(j))
              assert currentDelDocs.get(j);
            else {
              if (currentDelDocs.get(j)) {
                mergedReader.doDelete(docUpto);
                delCount++;
              }
              docUpto++;
            }
          }
        } else {
          docUpto += docCount - previousReader.numDeletedDocs();
        }
      } else if (currentReader.hasDeletions()) {
        // This segment had no deletes before but now it
        // does:
        for(int j=0; j<docCount; j++) {
          if (currentDelDocs.get(j)) {
            mergedReader.doDelete(docUpto);
            delCount++;
          }
          docUpto++;
        }
      } else
        // No deletes before or after
        docUpto += info.docCount;
    }

    assert mergedReader.numDeletedDocs() == delCount;

    mergedReader.hasChanges = delCount > 0;
  }

  /* FIXME if we want to support non-contiguous segment merges */
  synchronized private boolean commitMerge(MergePolicy.OneMerge merge, SegmentReader mergedReader) throws IOException {

    assert testPoint("startCommitMerge");

    if (hitOOM) {
      throw new IllegalStateException("this writer hit an OutOfMemoryError; cannot complete merge");
    }

    if (infoStream != null)
      message("commitMerge: " + merge.segString(directory) + " index=" + segString());

    assert merge.registerDone;

    // If merge was explicitly aborted, or, if rollback() or
    // rollbackTransaction() had been called since our merge
    // started (which results in an unqualified
    // deleter.refresh() call that will remove any index
    // file that current segments does not reference), we
    // abort this merge
    if (merge.isAborted()) {
      if (infoStream != null)
        message("commitMerge: skipping merge " + merge.segString(directory) + ": it was aborted");
      return false;
    }

    final int start = ensureContiguousMerge(merge);

    commitMergedDeletes(merge, mergedReader);

    // If the doc store we are using has been closed and
    // is in now compound format (but wasn't when we
    // started), then we will switch to the compound
    // format as well:
    setMergeDocStoreIsCompoundFile(merge);

    segmentInfos.subList(start, start + merge.segments.size()).clear();
    assert !segmentInfos.contains(merge.info);
    segmentInfos.add(start, merge.info);

    closeMergeReaders(merge, false);

    // Must note the change to segmentInfos so any commits
    // in-flight don't lose it:
    checkpoint();

    // If the merged segments had pending changes, clear
    // them so that they don't bother writing them to
    // disk, updating SegmentInfo, etc.:
    readerPool.clear(merge.segments);

    // remove pending deletes of the segments
    // that were merged, moving them onto the segment just
    // before the merged segment
    // Lock order: IW -> BD
    bufferedDeletes.commitMerge(merge);

    if (merge.optimize) {
      // cascade the optimize:
      segmentsToOptimize.add(merge.info);
    }
    return true;
  }

  final private void handleMergeException(Throwable t, MergePolicy.OneMerge merge) throws IOException {

    if (infoStream != null) {
      message("handleMergeException: merge=" + merge.segString(directory) + " exc=" + t);
    }

    // Set the exception on the merge, so if
    // optimize() is waiting on us it sees the root
    // cause exception:
    merge.setException(t);
    addMergeException(merge);

    if (t instanceof MergePolicy.MergeAbortedException) {
      // We can ignore this exception (it happens when
      // close(false) or rollback is called), unless the
      // merge involves segments from external directories,
      // in which case we must throw it so, for example, the
      // rollbackTransaction code in addIndexes* is
      // executed.
      if (merge.isExternal)
        throw (MergePolicy.MergeAbortedException) t;
    } else if (t instanceof IOException)
      throw (IOException) t;
    else if (t instanceof RuntimeException)
      throw (RuntimeException) t;
    else if (t instanceof Error)
      throw (Error) t;
    else
      // Should not get here
      throw new RuntimeException(t);
  }

  /**
   * Merges the indicated segments, replacing them in the stack with a
   * single segment.
   */

  final void merge(MergePolicy.OneMerge merge)
    throws CorruptIndexException, IOException {

    boolean success = false;

    final long t0 = System.currentTimeMillis();

    try {
      try {
        try {
          mergeInit(merge);

          if (infoStream != null)
            message("now merge\n  merge=" + merge.segString(directory) + "\n  index=" + segString());

          mergeMiddle(merge);
          mergeSuccess(merge);
          success = true;
        } catch (Throwable t) {
          handleMergeException(t, merge);
        }
      } finally {
        synchronized(this) {
          mergeFinish(merge);

          if (!success) {
            if (infoStream != null)
              message("hit exception during merge");
            if (merge.info != null && !segmentInfos.contains(merge.info))
              deleter.refresh(merge.info.name);
          }

          // This merge (and, generally, any change to the
          // segments) may now enable new merges, so we call
          // merge policy & update pending merges.
          if (success && !merge.isAborted() && (merge.optimize || (!closed && !closing))) {
            updatePendingMerges(merge.maxNumSegmentsOptimize, merge.optimize);
          }
        }
      }
    } catch (OutOfMemoryError oom) {
      handleOOM(oom, "merge");
    }
    if (infoStream != null && merge.info != null) {
      message("merge time " + (System.currentTimeMillis()-t0) + " msec for " + merge.info.docCount + " docs");
    }
  }

  /** Hook that's called when the specified merge is complete. */
  void mergeSuccess(MergePolicy.OneMerge merge) {
  }

  /** Checks whether this merge involves any segments
   *  already participating in a merge.  If not, this merge
   *  is "registered", meaning we record that its segments
   *  are now participating in a merge, and true is
   *  returned.  Else (the merge conflicts) false is
   *  returned. */
  final synchronized boolean registerMerge(MergePolicy.OneMerge merge) throws MergePolicy.MergeAbortedException {

    if (merge.registerDone)
      return true;

    if (stopMerges) {
      merge.abort();
      throw new MergePolicy.MergeAbortedException("merge is aborted: " + merge.segString(directory));
    }

    final int count = merge.segments.size();
    boolean isExternal = false;
    for(int i=0;i<count;i++) {
      final SegmentInfo info = merge.segments.info(i);
      if (mergingSegments.contains(info)) {
        return false;
      }
      if (segmentInfos.indexOf(info) == -1) {
        return false;
      }
      if (info.dir != directory) {
        isExternal = true;
      }
      if (segmentsToOptimize.contains(info)) {
        merge.optimize = true;
        merge.maxNumSegmentsOptimize = optimizeMaxNumSegments;
      }
    }

    ensureContiguousMerge(merge);

    pendingMerges.add(merge);

    if (infoStream != null)
      message("add merge to pendingMerges: " + merge.segString(directory) + " [total " + pendingMerges.size() + " pending]");

    merge.mergeGen = mergeGen;
    merge.isExternal = isExternal;

    // OK it does not conflict; now record that this merge
    // is running (while synchronized) to avoid race
    // condition where two conflicting merges from different
    // threads, start
    for(int i=0;i<count;i++)
      mergingSegments.add(merge.segments.info(i));

    // Merge is now registered
    merge.registerDone = true;
    return true;
  }

  /** Does initial setup for a merge, which is fast but holds
   *  the synchronized lock on IndexWriter instance.  */
  final synchronized void mergeInit(MergePolicy.OneMerge merge) throws IOException {
    boolean success = false;
    try {
      // Lock order: IW -> BD
      if (bufferedDeletes.applyDeletes(readerPool, segmentInfos, merge.segments)) {
        checkpoint();
      }
      _mergeInit(merge);
      success = true;
    } finally {
      if (!success) {
        if (infoStream != null) {
          message("hit exception in mergeInit");
        }
        mergeFinish(merge);
      }
    }
  }

  synchronized private void _mergeInit(MergePolicy.OneMerge merge) throws IOException {

    assert testPoint("startMergeInit");

    assert merge.registerDone;
    assert !merge.optimize || merge.maxNumSegmentsOptimize > 0;

    if (hitOOM) {
      throw new IllegalStateException("this writer hit an OutOfMemoryError; cannot merge");
    }

    if (merge.info != null)
      // mergeInit already done
      return;

    if (merge.isAborted())
      return;

    // Bind a new segment name here so even with
    // ConcurrentMergePolicy we keep deterministic segment
    // names.
    merge.info = new SegmentInfo(newSegmentName(), 0, directory, false, false, null, false);

    Map<String,String> details = new HashMap<String,String>();
    details.put("optimize", Boolean.toString(merge.optimize));
    details.put("mergeFactor", Integer.toString(merge.segments.size()));
    setDiagnostics(merge.info, "merge", details);

    if (infoStream != null) {
      message("merge seg=" + merge.info.name);
    }

    // Also enroll the merged segment into mergingSegments;
    // this prevents it from getting selected for a merge
    // after our merge is done but while we are building the
    // CFS:
    mergingSegments.add(merge.info);
  }

  static void setDiagnostics(SegmentInfo info, String source) {
    setDiagnostics(info, source, null);
  }

  private static void setDiagnostics(SegmentInfo info, String source, Map<String,String> details) {
    Map<String,String> diagnostics = new HashMap<String,String>();
    diagnostics.put("source", source);
    diagnostics.put("lucene.version", Constants.LUCENE_VERSION);
    diagnostics.put("os", Constants.OS_NAME);
    diagnostics.put("os.arch", Constants.OS_ARCH);
    diagnostics.put("os.version", Constants.OS_VERSION);
    diagnostics.put("java.version", Constants.JAVA_VERSION);
    diagnostics.put("java.vendor", Constants.JAVA_VENDOR);
    if (details != null) {
      diagnostics.putAll(details);
    }
    info.setDiagnostics(diagnostics);
  }

  /** Does fininishing for a merge, which is fast but holds
   *  the synchronized lock on IndexWriter instance. */
  final synchronized void mergeFinish(MergePolicy.OneMerge merge) throws IOException {

    // Optimize, addIndexes or finishMerges may be waiting
    // on merges to finish.
    notifyAll();

    // It's possible we are called twice, eg if there was an
    // exception inside mergeInit
    if (merge.registerDone) {
      final SegmentInfos sourceSegments = merge.segments;
      final int end = sourceSegments.size();
      for(int i=0;i<end;i++)
        mergingSegments.remove(sourceSegments.info(i));
      mergingSegments.remove(merge.info);
      merge.registerDone = false;
    }

    runningMerges.remove(merge);
  }

  private synchronized void setMergeDocStoreIsCompoundFile(MergePolicy.OneMerge merge) {
    final String mergeDocStoreSegment = merge.info.getDocStoreSegment();
    if (mergeDocStoreSegment != null && !merge.info.getDocStoreIsCompoundFile()) {
      final int size = segmentInfos.size();
      for(int i=0;i<size;i++) {
        final SegmentInfo info = segmentInfos.info(i);
        final String docStoreSegment = info.getDocStoreSegment();
        if (docStoreSegment != null &&
            docStoreSegment.equals(mergeDocStoreSegment) &&
            info.getDocStoreIsCompoundFile()) {
          merge.info.setDocStoreIsCompoundFile(true);
          break;
        }
      }
    }
  }

  private synchronized void closeMergeReaders(MergePolicy.OneMerge merge, boolean suppressExceptions) throws IOException {
    final int numSegments = merge.segments.size();
    if (suppressExceptions) {
      // Suppress any new exceptions so we throw the
      // original cause
      boolean anyChanges = false;
      for (int i=0;i<numSegments;i++) {
        if (merge.readers[i] != null) {
          try {
            anyChanges |= readerPool.release(merge.readers[i], false);
          } catch (Throwable t) {
          }
          merge.readers[i] = null;
        }

        if (merge.readersClone[i] != null) {
          try {
            merge.readersClone[i].close();
          } catch (Throwable t) {
          }
          // This was a private clone and we had the
          // only reference
          assert merge.readersClone[i].getRefCount() == 0: "refCount should be 0 but is " + merge.readersClone[i].getRefCount();
          merge.readersClone[i] = null;
        }
      }
      if (anyChanges) {
        checkpoint();
      }
    } else {
      for (int i=0;i<numSegments;i++) {
        if (merge.readers[i] != null) {
          readerPool.release(merge.readers[i], true);
          merge.readers[i] = null;
        }

        if (merge.readersClone[i] != null) {
          merge.readersClone[i].close();
          // This was a private clone and we had the only reference
          assert merge.readersClone[i].getRefCount() == 0;
          merge.readersClone[i] = null;
        }
      }
    }
  }

  /** Does the actual (time-consuming) work of the merge,
   *  but without holding synchronized lock on IndexWriter
   *  instance */
  private int mergeMiddle(MergePolicy.OneMerge merge)
    throws CorruptIndexException, IOException {

    merge.checkAborted(directory);

    final String mergedName = merge.info.name;

    int mergedDocCount = 0;

    SegmentInfos sourceSegments = merge.segments;
    final int numSegments = sourceSegments.size();

    SegmentMerger merger = new SegmentMerger(directory, termIndexInterval, mergedName, merge,
                                             codecs, payloadProcessorProvider,
                                             ((FieldInfos) docWriter.getFieldInfos().clone()));

    if (infoStream != null) {
      message("merging " + merge.segString(directory) + " mergeVectors=" + merger.fieldInfos().hasVectors());
    }

    merge.info.setHasVectors(merger.fieldInfos().hasVectors());
    merge.readers = new SegmentReader[numSegments];
    merge.readersClone = new SegmentReader[numSegments];

    // This is try/finally to make sure merger's readers are
    // closed:
    boolean success = false;
    try {
      int totDocCount = 0;

      for (int i = 0; i < numSegments; i++) {
        final SegmentInfo info = sourceSegments.info(i);

        // Hold onto the "live" reader; we will use this to
        // commit merged deletes
        SegmentReader reader = merge.readers[i] = readerPool.get(info, true,
                                                                 MERGE_READ_BUFFER_SIZE,
                                                                 -config.getReaderTermsIndexDivisor());

        // We clone the segment readers because other
        // deletes may come in while we're merging so we
        // need readers that will not change
        SegmentReader clone = merge.readersClone[i] = (SegmentReader) reader.clone(true);
        merger.add(clone);

        totDocCount += clone.numDocs();
      }

      if (infoStream != null) {
        message("merge: total "+totDocCount+" docs");
      }

      merge.checkAborted(directory);

      // This is where all the work happens:
      mergedDocCount = merge.info.docCount = merger.merge();

      // Record which codec was used to write the segment
      merge.info.setSegmentCodecs(merger.getSegmentCodecs());

      if (infoStream != null) {
        message("merge segmentCodecs=" + merger.getSegmentCodecs());
        message("merge store matchedCount=" + merger.getMatchedSubReaderCount() + " vs " + numSegments);
      }

      assert mergedDocCount == totDocCount;

      // Very important to do this before opening the reader
      // because codec must know if prox was written for
      // this segment:
      //System.out.println("merger set hasProx=" + merger.hasProx() + " seg=" + merge.info.name);
      merge.info.setHasProx(merger.fieldInfos().hasProx());

      boolean useCompoundFile;
      synchronized (this) { // Guard segmentInfos
        useCompoundFile = mergePolicy.useCompoundFile(segmentInfos, merge.info);
      }

      if (useCompoundFile) {
        success = false;
        final String compoundFileName = IndexFileNames.segmentFileName(mergedName, "", IndexFileNames.COMPOUND_FILE_EXTENSION);

        try {
          if (infoStream != null) {
            message("create compound file " + compoundFileName);
          }
          merger.createCompoundFile(compoundFileName, merge.info);
          success = true;
        } catch (IOException ioe) {
          synchronized(this) {
            if (merge.isAborted()) {
              // This can happen if rollback or close(false)
              // is called -- fall through to logic below to
              // remove the partially created CFS:
            } else {
              handleMergeException(ioe, merge);
            }
          }
        } catch (Throwable t) {
          handleMergeException(t, merge);
        } finally {
          if (!success) {
            if (infoStream != null) {
              message("hit exception creating compound file during merge");
            }

            synchronized(this) {
              deleter.deleteFile(compoundFileName);
              deleter.deleteNewFiles(merge.info.files());
            }
          }
        }

        success = false;

        synchronized(this) {

          // delete new non cfs files directly: they were never
          // registered with IFD
          deleter.deleteNewFiles(merge.info.files());

          if (merge.isAborted()) {
            if (infoStream != null) {
              message("abort merge after building CFS");
            }
            deleter.deleteFile(compoundFileName);
            return 0;
          }
        }

        merge.info.setUseCompoundFile(true);
      }

      final int termsIndexDivisor;
      final boolean loadDocStores;

      if (poolReaders && mergedSegmentWarmer != null) {
        // Load terms index & doc stores so the segment
        // warmer can run searches, load documents/term
        // vectors
        termsIndexDivisor = config.getReaderTermsIndexDivisor();
        loadDocStores = true;
      } else {
        termsIndexDivisor = -1;
        loadDocStores = false;
      }

      // TODO: in the non-realtime case, we may want to only
      // keep deletes (it's costly to open entire reader
      // when we just need deletes)

      final SegmentReader mergedReader = readerPool.get(merge.info, loadDocStores, BufferedIndexInput.BUFFER_SIZE, termsIndexDivisor);
      try {
        if (poolReaders && mergedSegmentWarmer != null) {
          mergedSegmentWarmer.warm(mergedReader);
        }

        if (!commitMerge(merge, mergedReader)) {
          // commitMerge will return false if this merge was aborted
          return 0;
        }
      } finally {
        synchronized(this) {
          if (readerPool.release(mergedReader)) {
            // Must checkpoint after releasing the
            // mergedReader since it may have written a new
            // deletes file:
            checkpoint();
          }
        }
      }

      success = true;

    } finally {
      // Readers are already closed in commitMerge if we didn't hit
      // an exc:
      if (!success) {
        closeMergeReaders(merge, true);
      }
    }

    return mergedDocCount;
  }

  synchronized void addMergeException(MergePolicy.OneMerge merge) {
    assert merge.getException() != null;
    if (!mergeExceptions.contains(merge) && mergeGen == merge.mergeGen)
      mergeExceptions.add(merge);
  }

  // For test purposes.
  final int getBufferedDeleteTermsSize() {
    return docWriter.getBufferedDeleteTermsSize();
  }

  // For test purposes.
  final int getNumBufferedDeleteTerms() {
    return docWriter.getNumBufferedDeleteTerms();
  }

  // utility routines for tests
  SegmentInfo newestSegment() {
    return segmentInfos.size() > 0 ? segmentInfos.info(segmentInfos.size()-1) : null;
  }

  public synchronized String segString() {
    return segString(segmentInfos);
  }

  private synchronized String segString(SegmentInfos infos) {
    StringBuilder buffer = new StringBuilder();
    final int count = infos.size();
    for(int i = 0; i < count; i++) {
      if (i > 0) {
        buffer.append(' ');
      }
      final SegmentInfo info = infos.info(i);
      buffer.append(info.toString(directory, 0));
      if (info.dir != directory)
        buffer.append("**");
    }
    return buffer.toString();
  }

  private synchronized void doWait() {
    // NOTE: the callers of this method should in theory
    // be able to do simply wait(), but, as a defense
    // against thread timing hazards where notifyAll()
    // fails to be called, we wait for at most 1 second
    // and then return so caller can check if wait
    // conditions are satisfied:
    try {
      wait(1000);
    } catch (InterruptedException ie) {
      throw new ThreadInterruptedException(ie);
    }
  }

  // called only from assert
  private boolean filesExist(SegmentInfos toSync) throws IOException {
    Collection<String> files = toSync.files(directory, false);
    for(final String fileName: files) {
      assert directory.fileExists(fileName): "file " + fileName + " does not exist";
      // If this trips it means we are missing a call to
      // .checkpoint somewhere, because by the time we
      // are called, deleter should know about every
      // file referenced by the current head
      // segmentInfos:
      assert deleter.exists(fileName): "IndexFileDeleter doesn't know about file " + fileName;
    }
    return true;
  }

  /** Walk through all files referenced by the current
   *  segmentInfos and ask the Directory to sync each file,
   *  if it wasn't already.  If that succeeds, then we
   *  prepare a new segments_N file but do not fully commit
   *  it. */
  private void startCommit(Map<String,String> commitUserData) throws IOException {

    assert testPoint("startStartCommit");
    assert pendingCommit == null;

    if (hitOOM) {
      throw new IllegalStateException("this writer hit an OutOfMemoryError; cannot commit");
    }

    try {

      if (infoStream != null)
        message("startCommit(): start");

      final SegmentInfos toSync;
      final long myChangeCount;

      synchronized(this) {

        assert lastCommitChangeCount <= changeCount;
        myChangeCount = changeCount;

        if (changeCount == lastCommitChangeCount) {
          if (infoStream != null)
            message("  skip startCommit(): no changes pending");
          return;
        }

        // First, we clone & incref the segmentInfos we intend
        // to sync, then, without locking, we sync() all files
        // referenced by toSync, in the background.

        if (infoStream != null)
          message("startCommit index=" + segString(segmentInfos) + " changeCount=" + changeCount);

        readerPool.commit();

        toSync = (SegmentInfos) segmentInfos.clone();
        assert filesExist(toSync);

        if (commitUserData != null)
          toSync.setUserData(commitUserData);

        // This protects the segmentInfos we are now going
        // to commit.  This is important in case, eg, while
        // we are trying to sync all referenced files, a
        // merge completes which would otherwise have
        // removed the files we are now syncing.
        deleter.incRef(toSync, false);
      }

      assert testPoint("midStartCommit");

      try {
        // This call can take a long time -- 10s of seconds
        // or more.  We do it without sync:
        directory.sync(toSync.files(directory, false));

        assert testPoint("midStartCommit2");

        synchronized(this) {

          assert pendingCommit == null;

          assert segmentInfos.getGeneration() == toSync.getGeneration();

          // Exception here means nothing is prepared
          // (this method unwinds everything it did on
          // an exception)
          toSync.prepareCommit(directory);

          pendingCommit = toSync;
          pendingCommitChangeCount = myChangeCount;
        }

        if (infoStream != null)
          message("done all syncs");

        assert testPoint("midStartCommitSuccess");

      } finally {
        synchronized(this) {

          // Have our master segmentInfos record the
          // generations we just prepared.  We do this
          // on error or success so we don't
          // double-write a segments_N file.
          segmentInfos.updateGeneration(toSync);

          if (pendingCommit == null) {
            if (infoStream != null) {
              message("hit exception committing segments file");
            }

            deleter.decRef(toSync);
          }
        }
      }
    } catch (OutOfMemoryError oom) {
      handleOOM(oom, "startCommit");
    }
    assert testPoint("finishStartCommit");
  }

  /**
   * Returns <code>true</code> iff the index in the named directory is
   * currently locked.
   * @param directory the directory to check for a lock
   * @throws IOException if there is a low-level IO error
   */
  public static boolean isLocked(Directory directory) throws IOException {
    return directory.makeLock(WRITE_LOCK_NAME).isLocked();
  }

  /**
   * Forcibly unlocks the index in the named directory.
   * <P>
   * Caution: this should only be used by failure recovery code,
   * when it is known that no other process nor thread is in fact
   * currently accessing this index.
   */
  public static void unlock(Directory directory) throws IOException {
    directory.makeLock(IndexWriter.WRITE_LOCK_NAME).release();
  }

  /** If {@link #getReader} has been called (ie, this writer
   *  is in near real-time mode), then after a merge
   *  completes, this class can be invoked to warm the
   *  reader on the newly merged segment, before the merge
   *  commits.  This is not required for near real-time
   *  search, but will reduce search latency on opening a
   *  new near real-time reader after a merge completes.
   *
   * @lucene.experimental
   *
   * <p><b>NOTE</b>: warm is called before any deletes have
   * been carried over to the merged segment. */
  public static abstract class IndexReaderWarmer {
    public abstract void warm(IndexReader reader) throws IOException;
  }

  private IndexReaderWarmer mergedSegmentWarmer;

  private void handleOOM(OutOfMemoryError oom, String location) {
    if (infoStream != null) {
      message("hit OutOfMemoryError inside " + location);
    }
    hitOOM = true;
    throw oom;
  }

  // Used only by assert for testing.  Current points:
  //   startDoFlush
  //   startCommitMerge
  //   startStartCommit
  //   midStartCommit
  //   midStartCommit2
  //   midStartCommitSuccess
  //   finishStartCommit
  //   startCommitMergeDeletes
  //   startMergeInit
  //   DocumentsWriter.ThreadState.init start
  boolean testPoint(String name) {
    return true;
  }

  synchronized boolean nrtIsCurrent(SegmentInfos infos) {
    return infos.version == segmentInfos.version && !docWriter.anyChanges() && !bufferedDeletes.any();
  }

  synchronized boolean isClosed() {
    return closed;
  }

  /** Expert: remove any index files that are no longer
   *  used.
   *
   *  <p> IndexWriter normally deletes unused files itself,
   *  during indexing.  However, on Windows, which disallows
   *  deletion of open files, if there is a reader open on
   *  the index then those files cannot be deleted.  This is
   *  fine, because IndexWriter will periodically retry
   *  the deletion.</p>
   *
   *  <p> However, IndexWriter doesn't try that often: only
   *  on open, close, flushing a new segment, and finishing
   *  a merge.  If you don't do any of these actions with your
   *  IndexWriter, you'll see the unused files linger.  If
   *  that's a problem, call this method to delete them
   *  (once you've closed the open readers that were
   *  preventing their deletion).
   *
   *  <p> In addition, you can call this method to delete
   *  unreferenced index commits. This might be useful if you
   *  are using an {@link IndexDeletionPolicy} which holds
   *  onto index commits until some criteria are met, but those
   *  commits are no longer needed. Otherwise, those commits will
   *  be deleted the next time commit() is called.
   */
  public synchronized void deleteUnusedFiles() throws IOException {
    deleter.deletePendingFiles();
    deleter.revisitPolicy();
  }

  /**
   * Sets the {@link PayloadProcessorProvider} to use when merging payloads.
   * Note that the given <code>pcp</code> will be invoked for every segment that
   * is merged, not only external ones that are given through
   * {@link #addIndexes}. If you want only the payloads of the external segments
   * to be processed, you can return <code>null</code> whenever a
   * {@link DirPayloadProcessor} is requested for the {@link Directory} of the
   * {@link IndexWriter}.
   * <p>
   * The default is <code>null</code> which means payloads are processed
   * normally (copied) during segment merges. You can also unset it by passing
   * <code>null</code>.
   * <p>
   * <b>NOTE:</b> the set {@link PayloadProcessorProvider} will be in effect
   * immediately, potentially for already running merges too. If you want to be
   * sure it is used for further operations only, such as {@link #addIndexes} or
   * {@link #optimize}, you can call {@link #waitForMerges()} before.
   */
  public void setPayloadProcessorProvider(PayloadProcessorProvider pcp) {
    payloadProcessorProvider = pcp;
  }

  /**
   * Returns the {@link PayloadProcessorProvider} that is used during segment
   * merges to process payloads.
   */
  public PayloadProcessorProvider getPayloadProcessorProvider() {
    return payloadProcessorProvider;
  }

  // decides when flushes happen
  final class FlushControl {

    private boolean flushPending;
    private boolean flushDeletes;
    private int delCount;
    private int docCount;
    private boolean flushing;

    private synchronized boolean setFlushPending(String reason, boolean doWait) {
      if (flushPending || flushing) {
        if (doWait) {
          while(flushPending || flushing) {
            try {
              wait();
            } catch (InterruptedException ie) {
              throw new ThreadInterruptedException(ie);
            }
          }
        }
        return false;
      } else {
        if (infoStream != null) {
          message("now trigger flush reason=" + reason);
        }
        flushPending = true;
        return flushPending;
      }
    }

    public synchronized void setFlushPendingNoWait(String reason) {
      setFlushPending(reason, false);
    }

    public synchronized boolean getFlushPending() {
      return flushPending;
    }

    public synchronized boolean getFlushDeletes() {
      return flushDeletes;
    }

    public synchronized void clearFlushPending() {
      if (infoStream != null) {
        message("clearFlushPending");
      }
      flushPending = false;
      flushDeletes = false;
      docCount = 0;
      notifyAll();
    }

    public synchronized void clearDeletes() {
      delCount = 0;
    }

    public synchronized boolean waitUpdate(int docInc, int delInc) {
      return waitUpdate(docInc, delInc, false);
    }

    public synchronized boolean waitUpdate(int docInc, int delInc, boolean skipWait) {
      while(flushPending) {
        try {
          wait();
        } catch (InterruptedException ie) {
          throw new ThreadInterruptedException(ie);
        }
      }

      // skipWait is only used when a thread is BOTH adding
      // a doc and buffering a del term, and, the adding of
      // the doc already triggered a flush
      if (skipWait) {
        docCount += docInc;
        delCount += delInc;
        return false;
      }

      final int maxBufferedDocs = config.getMaxBufferedDocs();
      if (maxBufferedDocs != IndexWriterConfig.DISABLE_AUTO_FLUSH &&
          (docCount+docInc) >= maxBufferedDocs) {
        return setFlushPending("maxBufferedDocs", true);
      }
      docCount += docInc;

      final int maxBufferedDeleteTerms = config.getMaxBufferedDeleteTerms();
      if (maxBufferedDeleteTerms != IndexWriterConfig.DISABLE_AUTO_FLUSH &&
          (delCount+delInc) >= maxBufferedDeleteTerms) {
        flushDeletes = true;
        return setFlushPending("maxBufferedDeleteTerms", true);
      }
      delCount += delInc;

      return flushByRAMUsage("add delete/doc");
    }

    public synchronized boolean flushByRAMUsage(String reason) {
      // nocommit
//      final double ramBufferSizeMB = config.getRAMBufferSizeMB();
//      if (ramBufferSizeMB != IndexWriterConfig.DISABLE_AUTO_FLUSH) {
//        final long limit = (long) (ramBufferSizeMB*1024*1024);
//        long used = bufferedDeletes.bytesUsed() + docWriter.bytesUsed();
//        if (used >= limit) {
//
//          // DocumentsWriter may be able to free up some
//          // RAM:
//          // Lock order: FC -> DW
//          docWriter.balanceRAM();
//
//          used = bufferedDeletes.bytesUsed() + docWriter.bytesUsed();
//          if (used >= limit) {
//            return setFlushPending("ram full: " + reason, false);
//          }
//        }
//      }
      return false;
    }
  }

  final FlushControl flushControl = new FlushControl();
}<|MERGE_RESOLUTION|>--- conflicted
+++ resolved
@@ -662,14 +662,10 @@
    * IndexWriter. Additionally, calling {@link #getConfig()} and changing the
    * parameters does not affect that IndexWriter instance.
    * <p>
-<<<<<<< HEAD
    * <b>NOTE:</b> by default, {@link IndexWriterConfig#getMaxFieldLength()}
    * returns {@link IndexWriterConfig#UNLIMITED_FIELD_LENGTH}. Pay attention to
    * whether this setting fits your application.
    *
-=======
-   * 
->>>>>>> 81dba8b8
    * @param d
    *          the index directory. The index is either created or appended
    *          according <code>conf.getOpenMode()</code>.
@@ -1179,29 +1175,9 @@
   }
 
   /**
-<<<<<<< HEAD
-   * The maximum number of terms that will be indexed for a single field in a
-   * document.  This limits the amount of memory required for indexing, so that
-   * collections with very large files will not crash the indexing process by
-   * running out of memory.<p/>
-   * Note that this effectively truncates large documents, excluding from the
-   * index terms that occur further in the document.  If you know your source
-   * documents are large, be sure to set this value high enough to accommodate
-   * the expected size.  If you set it to Integer.MAX_VALUE, then the only limit
-   * is your memory, but you should anticipate an OutOfMemoryError.<p/>
-   * By default, no more than 10,000 terms will be indexed for a field.
-   *
-   * @see MaxFieldLength
-   */
-  private int maxFieldLength;
-
-  /**
    * Adds a document to this index.  If the document contains more than
    * {@link IndexWriterConfig#setMaxFieldLength(int)} terms for a given field,
    * the remainder are discarded.
-=======
-   * Adds a document to this index.
->>>>>>> 81dba8b8
    *
    * <p> Note that if an Exception is hit (for example disk full)
    * then the index will be consistent, but this document
@@ -1248,7 +1224,9 @@
 
   /**
    * Adds a document to this index, using the provided analyzer instead of the
-   * value of {@link #getAnalyzer()}.
+   * value of {@link #getAnalyzer()}.  If the document contains more than
+   * {@link IndexWriterConfig#setMaxFieldLength(int)} terms for a given field, the remainder are
+   * discarded.
    *
    * <p>See {@link #addDocument(Document)} for details on
    * index and IndexWriter state after an Exception, and
@@ -3330,7 +3308,7 @@
     // NOTE: the callers of this method should in theory
     // be able to do simply wait(), but, as a defense
     // against thread timing hazards where notifyAll()
-    // fails to be called, we wait for at most 1 second
+    // falls to be called, we wait for at most 1 second
     // and then return so caller can check if wait
     // conditions are satisfied:
     try {
